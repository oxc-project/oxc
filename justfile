#!/usr/bin/env -S just --justfile

set windows-shell := ["powershell.exe", "-NoLogo", "-Command"]
set shell := ["bash", "-cu"]

_default:
  @just --list -u

alias r := ready
alias c := conformance
alias f := fix
alias new-typescript-rule := new-ts-rule

# Make sure you have cargo-binstall and pnpm installed.
# You can download the pre-compiled binary from <https://github.com/cargo-bins/cargo-binstall#installation>
# or install via `cargo install cargo-binstall`
# Initialize the project by installing all the necessary tools.
init:
  # Rust related init
  cargo binstall watchexec-cli cargo-insta typos-cli cargo-shear dprint -y
  # Node.js related init
  pnpm install

# When ready, run the same CI commands
ready:
  git diff --exit-code --quiet
  typos
  just fmt
  just check
  just test
  just lint
  just doc
  just ast
  git status

# Clone or update submodules
# Make sure to update `.github/actions/clone-submodules/action.yml` too
submodules:
  just clone-submodule tasks/coverage/test262 https://github.com/tc39/test262.git 4b5d36ab6ef2f59d0a8902cd383762547a3a74c4
  just clone-submodule tasks/coverage/babel https://github.com/babel/babel.git 1d4546bcb80009303aab386b59f4df1fd335c1d5
  just clone-submodule tasks/coverage/typescript https://github.com/microsoft/TypeScript.git 81c951894e93bdc37c6916f18adcd80de76679bc
  just clone-submodule tasks/prettier_conformance/prettier https://github.com/prettier/prettier.git 7584432401a47a26943dd7a9ca9a8e032ead7285
  just clone-submodule tasks/coverage/acorn-test262 https://github.com/oxc-project/acorn-test262 359faaadce848c92efcf19dcaf7446740f8e27f4
  just update-transformer-fixtures

# Install git pre-commit to format files
install-hook:
  echo -e "#!/bin/sh\njust fmt" > .git/hooks/pre-commit
  chmod +x .git/hooks/pre-commit

watch *args='':
  watchexec --no-vcs-ignore {{args}}

watch-check:
  just watch "'cargo check; cargo clippy'"

# Run the example in `parser`, `formatter`, `linter`
example tool *args='':
  cargo run -p oxc_{{tool}} --example {{tool}} -- {{args}}

watch-example *args='':
  just watch 'just example {{args}}'

# Build oxlint in release build; Run with `./target/release/oxlint`.
oxlint :
  cargo oxlint

# Watch oxlint
watch-oxlint *args='':
  just watch 'cargo run -p oxlint -- {{args}}'

# Run cargo check
check:
  cargo ck

# Run all the tests
test:
<<<<<<< HEAD
  cargo test -- --nocapture
=======
  cargo test --all-features
>>>>>>> b7768470

# Lint the whole project
lint:
  cargo lint -- --deny warnings

# Format all files
fmt:
  -cargo shear --fix # remove all unused dependencies
  cargo fmt --all
  dprint fmt

[unix]
doc:
  RUSTDOCFLAGS='-D warnings' cargo doc --no-deps --document-private-items

[windows]
doc:
  $Env:RUSTDOCFLAGS='-D warnings'; cargo doc --no-deps --document-private-items

# Fix all auto-fixable format and lint issues. Make sure your working tree is clean first.
fix:
  cargo clippy --fix --allow-staged --no-deps
  just fmt
  typos -w
  git status

# Run all the conformance tests. See `tasks/coverage`, `tasks/transform_conformance`
coverage:
  cargo coverage
  cargo run -p oxc_transform_conformance -- --exec
  cargo run -p oxc_prettier_conformance

# Run Test262, Babel and TypeScript conformance suite
conformance *args='':
  cargo coverage -- {{args}}

# Generate AST related boilerplate code.
# Run this when AST definition is changed.
ast:
  cargo run -p oxc_ast_tools
  just check

# Get code coverage
codecov:
  cargo codecov --html

# Run the benchmarks. See `tasks/benchmark`
benchmark:
  cargo benchmark

# Run the benchmarks for a single component.
# e.g. `just benchmark-one parser`.
# See `tasks/benchmark`.
benchmark-one *args:
  cargo benchmark --bench {{args}} --no-default-features --features {{args}}

# Automatically DRY up Cargo.toml manifests in a workspace.
autoinherit:
  cargo binstall cargo-autoinherit
  cargo autoinherit

# Test Transform
test-transform *args='':
  cargo run -p oxc_transform_conformance -- --exec {{args}}

# Update transformer conformance test fixtures
update-transformer-fixtures:
  cd tasks/coverage/babel; git reset --hard HEAD; git clean -f -q
  node tasks/transform_conformance/update_fixtures.mjs

# Test ESTree
test-estree *args='':
  cargo run -p oxc_coverage --profile coverage -- estree {{args}}

# Install wasm32-wasip1-threads for playground
install-wasm:
  rustup target add wasm32-wasip1-threads

watch-playground:
  just watch 'pnpm --filter oxc-playground dev'

build-playground mode="release":
  pnpm --filter oxc-playground build

# Create a new lint rule by providing the ESLint name. See `tasks/rulegen`
new-rule name:
  cargo run -p rulegen {{name}}

new-jest-rule name:
  cargo run -p rulegen {{name}} jest

new-ts-rule name:
  cargo run -p rulegen {{name}} typescript

new-unicorn-rule name:
  cargo run -p rulegen {{name}} unicorn

new-import-rule name:
  cargo run -p rulegen {{name}} import

new-react-rule name:
  cargo run -p rulegen {{name}} react

new-jsx-a11y-rule name:
  cargo run -p rulegen {{name}} jsx-a11y

new-oxc-rule name:
  cargo run -p rulegen {{name}} oxc

new-nextjs-rule name:
  cargo run -p rulegen {{name}} nextjs

new-jsdoc-rule name:
  cargo run -p rulegen {{name}} jsdoc

new-react-perf-rule name:
    cargo run -p rulegen {{name}} react-perf

new-n-rule name:
    cargo run -p rulegen {{name}} n

new-promise-rule name:
    cargo run -p rulegen {{name}} promise

new-vitest-rule name:
    cargo run -p rulegen {{name}} vitest

[unix]
clone-submodule dir url sha:
  cd {{dir}} || git init {{dir}}
  cd {{dir}} && git remote add origin {{url}} || true
  cd {{dir}} && git fetch --depth=1 origin {{sha}} && git reset --hard {{sha}} && git clean -f -q

[windows]
clone-submodule dir url sha:
  if (-not (Test-Path {{dir}}/.git)) { git init {{dir}} }
  cd {{dir}} ; if ((git remote) -notcontains 'origin') { git remote add origin {{url}} } else { git remote set-url origin {{url}} }
  cd {{dir}} ; git fetch --depth=1 origin {{sha}} ; git reset --hard {{sha}} ; git clean -f -q

website path:
  cargo run -p website -- linter-rules --table {{path}}/src/docs/guide/usage/linter/generated-rules.md --rule-docs {{path}}/src/docs/guide/usage/linter/rules --git-ref $(git rev-parse HEAD)
  cargo run -p website -- linter-cli > {{path}}/src/docs/guide/usage/linter/generated-cli.md
  cargo run -p website -- linter-schema-markdown > {{path}}/src/docs/guide/usage/linter/generated-config.md<|MERGE_RESOLUTION|>--- conflicted
+++ resolved
@@ -75,11 +75,8 @@
 
 # Run all the tests
 test:
-<<<<<<< HEAD
+#   cargo test --all-features
   cargo test -- --nocapture
-=======
-  cargo test --all-features
->>>>>>> b7768470
 
 # Lint the whole project
 lint:
