--- conflicted
+++ resolved
@@ -1,4 +1,3 @@
-<<<<<<< HEAD
 import {
   ExtensionContext,
   window,
@@ -9,9 +8,6 @@
   ConfigurationTarget,
   ThemeColor,
 } from "vscode";
-=======
-import { ExtensionContext, window, commands, workspace } from "vscode";
->>>>>>> d719af47
 
 import { Executable, LanguageClient, LanguageClientOptions, ServerOptions } from "vscode-languageclient/node";
 
@@ -25,17 +21,15 @@
 const enum OxcCommands {
   RestartServer = "oxc.restartServer",
   ApplyAllFixes = "oxc.applyAllFixes",
+  RestartServer = "oxc.restartServer",
+  ApplyAllFixes = "oxc.applyAllFixes",
   ShowOutputChannel = "oxc.showOutputChannel",
   ShowTraceOutputChannel = "oxc.showTraceOutputChannel",
-<<<<<<< HEAD
   ToggleEnable = "oxc.toggleEnable",
-=======
->>>>>>> d719af47
 }
 
 let client: LanguageClient;
 
-<<<<<<< HEAD
 let myStatusBarItem: StatusBarItem;
 
 export async function activate(context: ExtensionContext) {
@@ -73,50 +67,6 @@
   });
 
   context.subscriptions.push(restartCommand, showOutputCommand, showTraceOutputCommand, toggleEnable);
-=======
-export async function activate(context: ExtensionContext) {
-  const restartCommand = commands.registerCommand(
-    OxcCommands.RestartServer,
-    async () => {
-      if (!client) {
-        window.showErrorMessage("oxc client not found");
-        return;
-      }
-
-      try {
-        if (client.isRunning()) {
-          await client.restart();
-
-          window.showInformationMessage("oxc server restarted.");
-        } else {
-          await client.start();
-        }
-      } catch (err) {
-        client.error("Restarting client failed", err, "force");
-      }
-    },
-  );
-
-  const showOutputCommand = commands.registerCommand(
-    OxcCommands.ShowOutputChannel,
-    () => {
-      client?.outputChannel?.show();
-    },
-  );
-
-  const showTraceOutputCommand = commands.registerCommand(
-    OxcCommands.ShowTraceOutputChannel,
-    () => {
-      client?.traceOutputChannel?.show();
-    },
-  );
-
-  context.subscriptions.push(
-    restartCommand,
-    showOutputCommand,
-    showTraceOutputCommand,
-  );
->>>>>>> d719af47
 
   const outputChannel = window.createOutputChannel(outputChannelName);
   const traceOutputChannel = window.createOutputChannel(traceOutputChannelName);
@@ -133,6 +83,8 @@
       env: {
         ...process.env,
         RUST_LOG: "debug",
+        ...process.env,
+        RUST_LOG: "debug",
       },
     },
   };
@@ -143,7 +95,6 @@
   // If the extension is launched in debug mode then the debug server options are used
   // Otherwise the run options are used
   // Options to control the language client
-<<<<<<< HEAD
   let clientConfig: any = JSON.parse(JSON.stringify(workspace.getConfiguration("oxc-client")));
   let clientOptions: LanguageClientOptions = {
     // Register the server for plain text documents
@@ -151,24 +102,12 @@
       language: lang,
       scheme: "file",
     })),
-=======
-  let clientConfig: any = JSON.parse(
-    JSON.stringify(workspace.getConfiguration("oxc-client")),
-  );
-  let clientOptions: LanguageClientOptions = {
-    // Register the server for plain text documents
-    documentSelector: [
-      "typescript",
-      "javascript",
-      "typescriptreact",
-      "javascriptreact",
-    ].map((lang) => ({ language: lang, scheme: "file" })),
->>>>>>> d719af47
     synchronize: {
       // Notify the server about file changes to '.clientrc files contained in the workspace
       fileEvents: workspace.createFileSystemWatcher("**/.clientrc"),
     },
     initializationOptions: {
+      settings: clientConfig,
       settings: clientConfig,
     },
     outputChannel,
@@ -176,30 +115,15 @@
   };
 
   // Create the language client and start the client.
-<<<<<<< HEAD
   client = new LanguageClient(languageClientId, languageClientName, serverOptions, clientOptions);
   workspace.onDidChangeConfiguration(e => {
     let settings: any = JSON.parse(JSON.stringify(workspace.getConfiguration("oxc-client")));
     updateStatsBar(settings.enable);
-=======
-  client = new LanguageClient(
-    languageClientId,
-    languageClientName,
-    serverOptions,
-    clientOptions,
-  );
-  workspace.onDidChangeConfiguration((e) => {
-    let settings: any = {};
-    if (e.affectsConfiguration("oxc-client.run")) {
-      settings.run = workspace.getConfiguration("oxc-client").get("run");
-    }
->>>>>>> d719af47
     client.sendNotification("workspace/didChangeConfiguration", {
       settings,
     });
   });
 
-<<<<<<< HEAD
   function updateStatsBar(enable: boolean) {
     if (!myStatusBarItem) {
       myStatusBarItem = window.createStatusBarItem(StatusBarAlignment.Right, 100);
@@ -212,8 +136,6 @@
     myStatusBarItem.backgroundColor = bgColor;
   }
   updateStatsBar(clientConfig.enable);
-=======
->>>>>>> d719af47
   client.start();
 }
 
