--- conflicted
+++ resolved
@@ -19,17 +19,13 @@
 mod span;
 pub mod syntax_directed_operations;
 mod trivia;
-<<<<<<< HEAD
 pub mod visit;
-=======
-mod visit;
-pub mod visit_mut;
->>>>>>> 813226b6
 
 pub use num_bigint::BigUint;
 
 pub use crate::{
     ast_builder::AstBuilder,
+    ast_kind::{AstKind, AstType},
     ast_kind::{AstKind, AstType},
     trivia::{Comment, CommentKind, Trivias, TriviasMap},
     visit::{Visit, VisitMut},
