--- conflicted
+++ resolved
@@ -365,15 +365,10 @@
 /// e.g. `i` in `(?i:...)`, `-s` in `(?-s:...)`
 #[ast]
 #[derive(Debug)]
-<<<<<<< HEAD
-#[generate_derive(CloneIn, ContentEq, ContentHash, ESTree)]
-#[cfg_attr(feature = "serialize", derive(Tsify))]
-pub struct ModifierFlags {
-=======
-#[generate_derive(CloneIn, ContentEq, ContentHash)]
-#[cfg_attr(feature = "serialize", derive(Serialize, Tsify))]
+#[generate_derive(CloneIn, ContentEq, ContentHash, ESTree)]
+#[cfg_attr(feature = "serialize", derive(Tsify))]
 pub struct Modifiers {
-    #[serde(flatten)]
+    #[estree(flatten)]
     pub span: Span,
     pub enabling: Option<Modifier>,
     pub disabling: Option<Modifier>,
@@ -382,10 +377,9 @@
 /// Each part of modifier in [`Modifiers`].
 #[ast]
 #[derive(Debug)]
-#[generate_derive(CloneIn, ContentEq, ContentHash)]
-#[cfg_attr(feature = "serialize", derive(Serialize, Tsify))]
+#[generate_derive(CloneIn, ContentEq, ContentHash, ESTree)]
+#[cfg_attr(feature = "serialize", derive(Tsify))]
 pub struct Modifier {
->>>>>>> 80266d85
     pub ignore_case: bool,
     pub multiline: bool,
     pub sticky: bool,
