--- conflicted
+++ resolved
@@ -336,18 +336,11 @@
         // Not a surrogate, like BMP, or all units in unicode mode
         CharacterKind::Symbol => Cow::Owned(ch.to_string()),
         CharacterKind::ControlLetter => match ch {
-<<<<<<< HEAD
-            '\n' => r"\cJ".to_string(),
-            '\r' => r"\cM".to_string(),
-            '\t' => r"\cI".to_string(),
-            '\u{0019}' => r"\cY".to_string(),
-            _ => format!(r"\c{ch}"),
-=======
             '\n' => Cow::Borrowed(r"\cJ"),
             '\r' => Cow::Borrowed(r"\cM"),
             '\t' => Cow::Borrowed(r"\cI"),
+            '\u{0019}' => Cow::Borrowed(r"\cY"),
             _ => Cow::Owned(format!(r"\c{ch}")),
->>>>>>> 3c7540e4
         },
         CharacterKind::Identifier => Cow::Owned(format!(r"\{ch}")),
         CharacterKind::SingleEscape => match ch {
