#![allow(clippy::redundant_pub_crate)]
mod adapter;
mod edges;
mod entrypoints;
mod properties;
mod util;
mod vertex;

pub use adapter::{schema, Adapter};

#[cfg(test)]
mod test {
    use std::{collections::BTreeMap, rc::Rc, sync::Arc};

    use oxc_allocator::Allocator;
    use oxc_parser::Parser;
    use oxc_semantic::SemanticBuilder;
    use oxc_span::SourceType;
    use trustfall::{execute_query, FieldValue, TryIntoStruct};

    use crate::{adapter::schema, Adapter};

    #[test]
    fn test_path_query() {
        let code = "const apple = 1;";

        let allocator = Allocator::default();
        let source_type =
            SourceType::default().with_module(true).with_jsx(true).with_typescript(true);
        let ret = Parser::new(&allocator, code, source_type).parse();
        let program = allocator.alloc(ret.program);
        let semantic_ret =
            SemanticBuilder::new(code, source_type).with_trivias(&ret.trivias).build(program);

        let adapter = Adapter {
            path_components: vec![Some("index".to_string())],
            semantic: Rc::new(semantic_ret.semantic),
        };

        let args: BTreeMap<Arc<str>, FieldValue> = BTreeMap::new();

        let adapter = Arc::from(&adapter);

        #[allow(clippy::items_after_statements)]
        #[derive(Debug, PartialOrd, Ord, PartialEq, Eq, serde::Deserialize)]
        struct Output {
            name: String,
            is_first: bool,
            is_last: bool,
        }

        let mut results: Vec<Output> = execute_query(
            schema(),
            adapter,
            r#"
query {
    File {
        last_path_part {
            name @output
            is_first @output
            is_last @output
        }
    }
}
        "#,
            args,
        )
        .expect("to successfully execute the query")
        .map(|row| row.try_into_struct().expect("shape mismatch"))
        .collect::<Vec<_>>();

        results.sort_unstable();

        assert_eq!(vec![Output { name: "index".into(), is_first: true, is_last: true },], results);
    }

    #[test]
    fn test_variable_query() {
        let code = "const apple = 1;";

        let allocator = Allocator::default();
        let source_type =
            SourceType::default().with_module(true).with_jsx(true).with_typescript(true);
        let ret = Parser::new(&allocator, code, source_type).parse();
        let program = allocator.alloc(ret.program);
        let semantic_ret =
            SemanticBuilder::new(code, source_type).with_trivias(&ret.trivias).build(program);

        let adapter = Adapter {
            path_components: vec![Some("index".to_string())],
            semantic: Rc::new(semantic_ret.semantic),
        };

        let args: BTreeMap<Arc<str>, FieldValue> = BTreeMap::new();

        let adapter = Arc::from(&adapter);

        #[allow(clippy::items_after_statements)]
        #[derive(Debug, PartialOrd, Ord, PartialEq, Eq, serde::Deserialize)]
        struct Output {
            assignment_to_variable_name: String,
            span_asmt_type_start: u64,
            span_asmt_type_end: u64,
<<<<<<< HEAD
            span_start: u64,
            span_end: u64,
=======
            entire_span_start: u64,
            entire_span_end: u64,
            __typename: String,
>>>>>>> 997eb26d
        }

        let mut results: Vec<Output> = execute_query(
            schema(),
            adapter,
            r#"
query {
    File {
        variable_declaration {
            left {
                assignment_to_variable_name @output
                span_asmt_type_: span {
                    start @output
                    end @output
                }
            }

<<<<<<< HEAD
            span_: span {
=======
            __typename @output

            entire_span_: entire_span {
>>>>>>> 997eb26d
                start @output
                end @output
            }
        }
    }
}
        "#,
            args,
        )
        .expect("to successfully execute the query")
        .map(|row| row.try_into_struct().expect("shape mismatch"))
        .collect::<Vec<_>>();

        results.sort_unstable();

        assert_eq!(
            vec![Output {
                assignment_to_variable_name: "apple".to_owned(),
                span_asmt_type_start: 6,
                span_asmt_type_end: 11,
<<<<<<< HEAD
                span_start: 6,
                span_end: 15
=======
                entire_span_start: 6,
                entire_span_end: 15,
                __typename: "VariableDeclarationAST".to_owned()
>>>>>>> 997eb26d
            }],
            results
        );
    }

    #[test]
    fn test_parent_query() {
        let code = "interface MyGreatInterface { myGreatProperty: number }";

        let allocator = Allocator::default();
        let source_type =
            SourceType::default().with_module(true).with_jsx(true).with_typescript(true);
        let ret = Parser::new(&allocator, code, source_type).parse();
        let program = allocator.alloc(ret.program);
        let semantic_ret =
            SemanticBuilder::new(code, source_type).with_trivias(&ret.trivias).build(program);

        let adapter = Adapter {
            path_components: vec![Some("index".to_string())],
            semantic: Rc::new(semantic_ret.semantic),
        };

        let args: BTreeMap<Arc<str>, FieldValue> = BTreeMap::new();

        let adapter = Arc::from(&adapter);

        #[allow(clippy::items_after_statements)]
        #[derive(Debug, PartialOrd, Ord, PartialEq, Eq, serde::Deserialize)]
        struct Output {
            type_: String,
            tn1: String,
            tn2: String,
        }

        let mut results: Vec<Output> = execute_query(
            schema(),
            adapter,
            r#"
query {
    File {
        ast_node {
            ... on TypeAnnotationAST {
                type {
                    type_: str @output
                }
                parent {
                    tn1: __typename @output
                    parent {
                        tn2: __typename @output
                    }
                }
            }
        }
    }
}
        "#,
            args,
        )
        .expect("to successfully execute the query")
        .map(|row| row.try_into_struct().expect("shape mismatch"))
        .collect::<Vec<_>>();

        results.sort_unstable();

        assert_eq!(
            vec![Output {
                type_: "number".to_owned(),
                tn1: "ASTNode".to_owned(),
                tn2: "InterfaceAST".to_owned()
            }],
            results
        );
    }
}<|MERGE_RESOLUTION|>--- conflicted
+++ resolved
@@ -101,14 +101,9 @@
             assignment_to_variable_name: String,
             span_asmt_type_start: u64,
             span_asmt_type_end: u64,
-<<<<<<< HEAD
             span_start: u64,
             span_end: u64,
-=======
-            entire_span_start: u64,
-            entire_span_end: u64,
             __typename: String,
->>>>>>> 997eb26d
         }
 
         let mut results: Vec<Output> = execute_query(
@@ -126,13 +121,9 @@
                 }
             }
 
-<<<<<<< HEAD
+            __typename @output
+
             span_: span {
-=======
-            __typename @output
-
-            entire_span_: entire_span {
->>>>>>> 997eb26d
                 start @output
                 end @output
             }
@@ -153,14 +144,9 @@
                 assignment_to_variable_name: "apple".to_owned(),
                 span_asmt_type_start: 6,
                 span_asmt_type_end: 11,
-<<<<<<< HEAD
                 span_start: 6,
                 span_end: 15
-=======
-                entire_span_start: 6,
-                entire_span_end: 15,
                 __typename: "VariableDeclarationAST".to_owned()
->>>>>>> 997eb26d
             }],
             results
         );
