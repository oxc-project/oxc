--- conflicted
+++ resolved
@@ -16,12 +16,9 @@
 mod numeric;
 mod punctuation;
 mod regex;
-<<<<<<< HEAD
+mod search;
 #[cfg(any(target_arch = "x86", target_arch = "x86_64", target_arch = "aarch64"))]
 mod simd;
-=======
-mod search;
->>>>>>> 747de8cf
 mod source;
 mod string;
 mod string_builder;
