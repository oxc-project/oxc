--- conflicted
+++ resolved
@@ -1,47 +1,5 @@
-<<<<<<< HEAD
 use super::simd::{string_literal_lookup, Position};
-use super::{AutoCow, Kind, Lexer, Span, Token};
-use crate::diagnostics;
-
-impl<'a> Lexer<'a> {
-    /// 12.9.4 String Literals
-    pub(super) fn read_string_literal(&mut self, delimiter: char) -> Kind {
-        let mut builder = AutoCow::new(self);
-        while !self.source.is_eof() {
-            let Position { offset, actual_len, .. } = string_literal_lookup(&self.source);
-            let offset = if let Some(offset) = offset {
-                offset
-            } else {
-                self.source.advance(actual_len);
-                continue;
-            };
-            let matched = self.source.nth(offset);
-            self.source.advance(offset);
-            match matched {
-                b'\r' | b'\n' => {
-                    self.error(diagnostics::UnterminatedString(self.unterminated_range()));
-                    return Kind::Undetermined;
-                }
-                c @ (b'"' | b'\'') => {
-                    if c as char == delimiter {
-                        self.save_string(builder.has_escape(), builder.finish_without_push(self));
-                        return Kind::Str;
-                    }
-                    builder.push_matching(c as char);
-                }
-                b'\\' => {
-                    let start = self.offset() - 1;
-                    let text = builder.get_mut_string_without_current_ascii_char(self);
-                    let mut is_valid_escape_sequence = true;
-                    self.read_string_escape_sequence(text, false, &mut is_valid_escape_sequence);
-                    if !is_valid_escape_sequence {
-                        let range = Span::new(start, self.offset());
-                        self.error(diagnostics::InvalidEscapeSequence(range));
-                    }
-                }
-                c => {
-                    builder.push_matching(c as char);
-=======
+use super::AutoCow;
 use super::{
     cold_branch,
     search::{byte_search, safe_byte_match_table, SafeByteMatchTable},
@@ -182,7 +140,6 @@
                     }
                     // SAFETY: Caller guarantees `table` does not match any other bytes
                     _ => assert_unchecked::unreachable_unchecked!(),
->>>>>>> 747de8cf
                 }
             }
 
@@ -200,6 +157,47 @@
 
 impl<'a> Lexer<'a> {
     /// 12.9.4 String Literals
+    pub(super) fn read_string_literal(&mut self, delimiter: char) -> Kind {
+        let mut builder = AutoCow::new(self);
+        while !self.source.is_eof() {
+            let Position { offset, actual_len, .. } = string_literal_lookup(&self.source);
+            let offset = if let Some(offset) = offset {
+                offset
+            } else {
+                self.source.advance(actual_len);
+                continue;
+            };
+            let matched = self.source.nth(offset);
+            self.source.advance(offset);
+            match matched {
+                b'\r' | b'\n' => {
+                    self.error(diagnostics::UnterminatedString(self.unterminated_range()));
+                    return Kind::Undetermined;
+                }
+                c @ (b'"' | b'\'') => {
+                    if c as char == delimiter {
+                        self.save_string(builder.has_escape(), builder.finish_without_push(self));
+                        return Kind::Str;
+                    }
+                    builder.push_matching(c as char);
+                }
+                b'\\' => {
+                    let start = self.offset() - 1;
+                    let text = builder.get_mut_string_without_current_ascii_char(self);
+                    let mut is_valid_escape_sequence = true;
+                    self.read_string_escape_sequence(text, false, &mut is_valid_escape_sequence);
+                    if !is_valid_escape_sequence {
+                        let range = Span::new(start, self.offset());
+                        self.error(diagnostics::InvalidEscapeSequence(range));
+                    }
+                }
+                c => {
+                    builder.push_matching(c as char);
+                }
+            }
+        }
+        Kind::Undetermined
+    }
 
     /// Read string literal delimited with `"`.
     /// # SAFETY
@@ -229,7 +227,6 @@
             // b'\'' is an ASCII byte. `SINGLE_QUOTE_STRING_END_TABLE` is a `SafeByteMatchTable`.
             unsafe { handle_string_literal!(self, b'\'', SINGLE_QUOTE_STRING_END_TABLE) }
         }
-        Kind::Undetermined
     }
 
     /// Save the string if it is escaped
