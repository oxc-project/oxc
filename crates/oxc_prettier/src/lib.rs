#![expect(unused, clippy::unused_self)]
//! Prettier
//!
//! A port of <https://github.com/prettier/prettier>

mod binaryish;
mod comments;
mod format;
mod ir;
mod macros;
mod needs_parens;
mod options;
mod printer;
mod utils;

use oxc_allocator::{Allocator, Vec};
use oxc_ast::{ast::Program, AstKind};
use oxc_span::Span;
use oxc_syntax::identifier::is_line_terminator;

pub use crate::options::{ArrowParens, EndOfLine, PrettierOptions, QuoteProps, TrailingComma};
use crate::{format::Format, ir::Doc, printer::Printer};

type GroupId = u32;
#[derive(Default)]
struct GroupIdBuilder {
    id: GroupId,
}

impl GroupIdBuilder {
    pub fn next_id(&mut self) -> GroupId {
        self.id += 1;
        self.id
    }
}

#[derive(Debug, Default)]
pub struct PrettierArgs {
    expand_first_arg: bool,
    expand_last_arg: bool,
}

pub struct Prettier<'a> {
    allocator: &'a Allocator,

    source_text: &'a str,

    options: PrettierOptions,

    /// The stack of AST Nodes
    /// See <https://github.com/prettier/prettier/blob/3.3.3/src/common/ast-path.js>
    stack: Vec<'a, AstKind<'a>>,

    group_id_builder: GroupIdBuilder,
    args: PrettierArgs,
}

impl<'a> Prettier<'a> {
    pub fn new(allocator: &'a Allocator, options: PrettierOptions) -> Self {
        Self {
            allocator,
            source_text: "",
            options,
            stack: Vec::new_in(allocator),
            group_id_builder: GroupIdBuilder::default(),
            args: PrettierArgs::default(),
        }
    }

    pub fn build(&mut self, program: &Program<'a>) -> String {
        self.source_text = program.source_text;
        let doc = program.format(self);
        Printer::new(doc, program.source_text, self.options, self.allocator).build()
    }

    pub fn doc(mut self, program: &Program<'a>) -> Doc<'a> {
        program.format(&mut self)
    }

    fn enter_node(&mut self, kind: AstKind<'a>) {
        self.stack.push(kind);
    }

    fn leave_node(&mut self) {
        self.stack.pop();
    }

    fn current_kind(&self) -> AstKind<'a> {
        self.stack[self.stack.len() - 1]
    }

    fn parent_kind(&self) -> AstKind<'a> {
        self.stack[self.stack.len() - 2]
    }

    fn parent_parent_kind(&self) -> Option<AstKind<'a>> {
        let len = self.stack.len();
        (len >= 3).then(|| self.stack[len - 3])
    }

<<<<<<< HEAD
    fn parent_parent_parent_kind(&self) -> Option<AstKind<'a>> {
=======
    #[expect(unused)]
    fn nth_parent_kind(&self, n: usize) -> Option<AstKind<'a>> {
>>>>>>> ce3b7448
        let len = self.stack.len();
        (len >= 4).then(|| self.stack[len - 4])
    }

    fn find_ancestor(&self, predicate: impl Fn(AstKind<'a>) -> bool) -> Option<AstKind<'a>> {
        // Skip the current node
        self.stack.iter().rev().skip(1).find(|&&kind| predicate(kind)).copied()
    }

    /// A hack for erasing the lifetime requirement.
    #[expect(clippy::unused_self)]
    fn alloc<T>(&self, t: &T) -> &'a T {
        // SAFETY:
        // This should be safe as long as `src` is an reference from the allocator.
        // But honestly, I'm not really sure if this is safe.

        unsafe { std::mem::transmute(t) }
    }

    pub fn semi(&self) -> Option<Doc<'a>> {
        self.options.semi.then_some(Doc::Str(";"))
    }

    pub fn should_print_es5_comma(&self) -> bool {
        self.should_print_comma_impl(false)
    }

    fn should_print_all_comma(&self) -> bool {
        self.should_print_comma_impl(true)
    }

    fn should_print_comma_impl(&self, level_all: bool) -> bool {
        let trailing_comma = self.options.trailing_comma;
        trailing_comma.is_all() || (trailing_comma.is_es5() && !level_all)
    }

    fn is_next_line_empty(&self, span: Span) -> bool {
        self.is_next_line_empty_after_index(span.end)
    }

    fn is_next_line_empty_after_index(&self, start_index: u32) -> bool {
        let mut old_idx = None;
        let mut idx = Some(start_index);
        while idx != old_idx {
            old_idx = idx;
            idx = self.skip_to_line_end(idx);
            idx = self.skip_inline_comment(idx);
            idx = self.skip_spaces(idx, /* backwards */ false);
        }
        idx = self.skip_trailing_comment(idx);
        idx = self.skip_newline(idx, /* backwards */ false);
        idx.is_some_and(|idx| self.has_newline(idx, /* backwards */ false))
    }

    fn skip_trailing_comment(&self, start_index: Option<u32>) -> Option<u32> {
        let start_index = start_index?;
        let mut chars = self.source_text[start_index as usize..].chars();
        let c = chars.next()?;
        if c != '/' {
            return Some(start_index);
        }
        let c = chars.next()?;
        if c != '/' {
            return Some(start_index);
        }
        self.skip_everything_but_new_line(Some(start_index), /* backwards */ false)
    }

    #[expect(clippy::unused_self)]
    fn skip_inline_comment(&self, start_index: Option<u32>) -> Option<u32> {
        let start_index = start_index?;
        Some(start_index)
    }

    fn skip_to_line_end(&self, start_index: Option<u32>) -> Option<u32> {
        self.skip(start_index, false, |c| matches!(c, ' ' | '\t' | ',' | ';'))
    }

    fn skip_spaces(&self, start_index: Option<u32>, backwards: bool) -> Option<u32> {
        self.skip(start_index, backwards, |c| matches!(c, ' ' | '\t'))
    }

    fn skip_everything_but_new_line(
        &self,
        start_index: Option<u32>,
        backwards: bool,
    ) -> Option<u32> {
        self.skip(start_index, backwards, |c| !is_line_terminator(c))
    }

    fn skip<F>(&self, start_index: Option<u32>, backwards: bool, f: F) -> Option<u32>
    where
        F: Fn(char) -> bool,
    {
        let start_index = start_index?;
        let mut index = start_index;
        if backwards {
            for c in self.source_text[..=start_index as usize].chars().rev() {
                if !f(c) {
                    return Some(index);
                }
                index -= 1_u32;
            }
        } else {
            for c in self.source_text[start_index as usize..].chars() {
                if !f(c) {
                    return Some(index);
                }
                index += 1_u32;
            }
        }
        None
    }

    #[expect(clippy::cast_possible_truncation)]
    fn skip_newline(&self, start_index: Option<u32>, backwards: bool) -> Option<u32> {
        let start_index = start_index?;
        let c = if backwards {
            self.source_text[..=start_index as usize].chars().next_back()
        } else {
            self.source_text[start_index as usize..].chars().next()
        }?;
        if is_line_terminator(c) {
            let len = c.len_utf8() as u32;
            return Some(if backwards { start_index - len } else { start_index + len });
        }
        Some(start_index)
    }

    fn has_newline(&self, start_index: u32, backwards: bool) -> bool {
        if (backwards && start_index == 0)
            || (!backwards && start_index as usize == self.source_text.len())
        {
            return false;
        }
        let start_index = if backwards { start_index - 1 } else { start_index };
        let idx = self.skip_spaces(Some(start_index), backwards);
        let idx2 = self.skip_newline(idx, backwards);
        idx != idx2
    }

    fn is_previous_line_empty(&self, start_index: u32) -> bool {
        let idx = start_index - 1;
        let idx = self.skip_spaces(Some(idx), true);
        let idx = self.skip_newline(idx, true);
        let idx = self.skip_spaces(idx, true);
        let idx2 = self.skip_newline(idx, true);
        idx != idx2
    }

    fn next_id(&mut self) -> GroupId {
        self.group_id_builder.next_id()
    }
}<|MERGE_RESOLUTION|>--- conflicted
+++ resolved
@@ -98,12 +98,7 @@
         (len >= 3).then(|| self.stack[len - 3])
     }
 
-<<<<<<< HEAD
     fn parent_parent_parent_kind(&self) -> Option<AstKind<'a>> {
-=======
-    #[expect(unused)]
-    fn nth_parent_kind(&self, n: usize) -> Option<AstKind<'a>> {
->>>>>>> ce3b7448
         let len = self.stack.len();
         (len >= 4).then(|| self.stack[len - 4])
     }
