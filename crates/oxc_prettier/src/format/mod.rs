--- conflicted
+++ resolved
@@ -637,8 +637,17 @@
             parts.push(ss!("declare "));
         }
 
+        if self.declare {
+            parts.push(ss!("declare "));
+        }
+
         parts.push(ss!("type "));
         parts.push(format!(p, self.id));
+
+        if let Some(params) = &self.type_parameters {
+            parts.push(params.format(p));
+        }
+
 
         if let Some(params) = &self.type_parameters {
             parts.push(params.format(p));
@@ -1112,6 +1121,11 @@
             parts.push(type_parameters.format(p));
         }
 
+
+        if let Some(type_parameters) = &self.type_parameters {
+            parts.push(type_parameters.format(p));
+        }
+
         parts.push(space!());
 
         if let Some(extends) = &self.extends {
@@ -1333,11 +1347,7 @@
         parts.push(self.name.format(p));
 
         if let Some(constraint) = &self.constraint {
-<<<<<<< HEAD
             parts.push(ss!(" extends "));
-=======
-            parts.push(space!());
->>>>>>> 6d9ccdda
             parts.push(constraint.format(p));
         }
 
