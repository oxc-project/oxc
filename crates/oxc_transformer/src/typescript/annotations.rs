--- conflicted
+++ resolved
@@ -302,7 +302,6 @@
         // Remove TS specific statements
         stmts.retain(|stmt| match stmt {
             Statement::ExpressionStatement(s) => !s.expression.is_typescript_syntax(),
-<<<<<<< HEAD
             Statement::Declaration(s) => {
                 // Removed in transform_program_on_exit
                 if matches!(s, Declaration::TSModuleDeclaration(_)) {
@@ -311,8 +310,6 @@
                     !s.is_typescript_syntax()
                 }
             }
-=======
->>>>>>> 88ded0ce
             // Ignore ModuleDeclaration as it's handled in the program
             _ => true,
         });
