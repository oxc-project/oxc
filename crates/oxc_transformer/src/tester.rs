use oxc_allocator::Allocator;
use oxc_codegen::{Codegen, CodegenOptions};
use oxc_parser::Parser;
use oxc_semantic::SemanticBuilder;
use oxc_span::SourceType;

use crate::{TransformOptions, Transformer};

pub struct Tester {
    source_type: SourceType,

    options: TransformOptions,

    allocator: Allocator,
}

impl Tester {
    pub fn new(filename: &str, options: TransformOptions) -> Self {
        let source_type = SourceType::from_path(filename).unwrap();
        Self { source_type, options, allocator: Allocator::default() }
    }

    pub fn test(&self, tests: &[(&str, &str)]) {
        for (source_text, expected) in tests {
            let transformed = self.transform(source_text);
            let expected = self.codegen(expected);
            assert_eq!(transformed, expected, "{source_text}");
        }
    }

    fn transform(&self, source_text: &str) -> String {
        let program = Parser::new(&self.allocator, source_text, self.source_type).parse().program;
        let semantic = SemanticBuilder::new(source_text, self.source_type).build(&program).semantic;
        let program = self.allocator.alloc(program);
<<<<<<< HEAD
        Transformer::new(
            &self.allocator,
            self.source_type,
            &symbols,
            &scopes,
            &self.options.clone(),
        )
        .build(program);
=======
        Transformer::new(&self.allocator, self.source_type, semantic, self.options).build(program);
>>>>>>> 203cf376
        Codegen::<false>::new(source_text.len(), CodegenOptions).build(program)
    }

    fn codegen(&self, source_text: &str) -> String {
        let program = Parser::new(&self.allocator, source_text, self.source_type).parse().program;
        Codegen::<false>::new(source_text.len(), CodegenOptions).build(&program)
    }
}<|MERGE_RESOLUTION|>--- conflicted
+++ resolved
@@ -32,18 +32,8 @@
         let program = Parser::new(&self.allocator, source_text, self.source_type).parse().program;
         let semantic = SemanticBuilder::new(source_text, self.source_type).build(&program).semantic;
         let program = self.allocator.alloc(program);
-<<<<<<< HEAD
-        Transformer::new(
-            &self.allocator,
-            self.source_type,
-            &symbols,
-            &scopes,
-            &self.options.clone(),
-        )
-        .build(program);
-=======
-        Transformer::new(&self.allocator, self.source_type, semantic, self.options).build(program);
->>>>>>> 203cf376
+        Transformer::new(&self.allocator, self.source_type, semantic, &self.options.clone())
+            .build(program);
         Codegen::<false>::new(source_text.len(), CodegenOptions).build(program)
     }
 
