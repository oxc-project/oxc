#![allow(clippy::wildcard_imports, clippy::option_map_unit_fn)]

//! Transformer / Transpiler
//!
//! References:
//! * <https://www.typescriptlang.org/tsconfig#target>
//! * <https://babel.dev/docs/presets>
//! * <https://github.com/microsoft/TypeScript/blob/main/src/compiler/transformer.ts>

mod context;
mod es2015;
mod es2016;
mod es2019;
mod es2020;
mod es2021;
mod es2022;
mod es3;
mod options;
mod proposals;
mod react_jsx;
mod regexp;
#[cfg(test)]
mod tester;
mod typescript;
mod utils;

use std::{cell::RefCell, rc::Rc, sync::Arc};

use es2015::TemplateLiterals;
use oxc_allocator::Allocator;
use oxc_ast::{ast::*, visit_mut::walk_function_mut, AstBuilder, AstType, VisitMut};
use oxc_diagnostics::Error;
use oxc_semantic::{ScopeFlags, Semantic};
use oxc_span::SourceType;
use proposals::Decorators;

use crate::{
    context::TransformerCtx,
    es2015::*,
    es2016::ExponentiationOperator,
    es2019::{JsonStrings, OptionalCatchBinding},
    es2020::NullishCoalescingOperator,
    es2021::{LogicalAssignmentOperators, NumericSeparator},
    es2022::ClassStaticBlock,
    es3::PropertyLiteral,
    react_jsx::ReactJsx,
    regexp::RegexpFlags,
    typescript::TypeScript,
    utils::CreateVars,
};

pub use crate::{
    es2015::ArrowFunctionsOptions,
    es2020::NullishCoalescingOperatorOptions,
    options::{TransformOptions, TransformTarget},
    proposals::DecoratorsOptions,
    react_jsx::{ReactJsxOptions, ReactJsxRuntime, ReactJsxRuntimeOption},
    typescript::TypescriptOptions,
};

pub struct Transformer<'a> {
    ctx: TransformerCtx<'a>,
    decorators: Option<Decorators<'a>>,
    #[allow(unused)]
    typescript: Option<TypeScript<'a>>,
    react_jsx: Option<ReactJsx<'a>>,
    regexp_flags: Option<RegexpFlags<'a>>,
    // es2022
    es2022_class_static_block: Option<ClassStaticBlock<'a>>,
    // es2021
    es2021_logical_assignment_operators: Option<LogicalAssignmentOperators<'a>>,
    es2021_numeric_separator: Option<NumericSeparator<'a>>,
    // es2020
    es2020_nullish_coalescing_operators: Option<NullishCoalescingOperator<'a>>,
    // es2019
    es2019_json_strings: Option<JsonStrings<'a>>,
    es2019_optional_catch_binding: Option<OptionalCatchBinding<'a>>,
    // es2016
    es2016_exponentiation_operator: Option<ExponentiationOperator<'a>>,
    // es2015
    es2015_function_name: Option<FunctionName<'a>>,
    es2015_arrow_functions: Option<ArrowFunctions<'a>>,
    es2015_shorthand_properties: Option<ShorthandProperties<'a>>,
    es2015_template_literals: Option<TemplateLiterals<'a>>,
    es2015_duplicate_keys: Option<DuplicateKeys<'a>>,
    es2015_instanceof: Option<Instanceof<'a>>,
    es2015_literals: Option<Literals<'a>>,
    es2015_new_target: Option<NewTarget<'a>>,
    es3_property_literal: Option<PropertyLiteral<'a>>,
}

impl<'a> Transformer<'a> {
    #[rustfmt::skip]
    pub fn new(
        allocator: &'a Allocator,
        source_type: SourceType,
        semantic: Semantic<'a>,
        options: TransformOptions,
    ) -> Self {
        let ast = Rc::new(AstBuilder::new(allocator));
        let ctx = TransformerCtx::new(
            Rc::clone(&ast),
            Rc::new(RefCell::new(semantic)),
        );

        Self {
            ctx: ctx.clone(),
            decorators: Decorators::new(Rc::clone(&ast), ctx.clone(), &options),
            // TODO: pass verbatim_module_syntax from user config
            typescript: source_type.is_typescript().then(|| TypeScript::new(Rc::clone(&ast), ctx.clone(), false, &options)),
            regexp_flags: RegexpFlags::new(Rc::clone(&ast), &options),
            // es2022
            es2022_class_static_block: es2022::ClassStaticBlock::new(Rc::clone(&ast), &options),
            // es2021
            es2021_logical_assignment_operators: LogicalAssignmentOperators::new(Rc::clone(&ast), ctx.clone(), &options),
            es2021_numeric_separator: NumericSeparator::new(ctx.clone(), &options),
            // es2020
            es2020_nullish_coalescing_operators: NullishCoalescingOperator::new(Rc::clone(&ast), ctx.clone(), &options),
            // es2019
            es2019_json_strings: JsonStrings::new(Rc::clone(&ast), &options),
            es2019_optional_catch_binding: OptionalCatchBinding::new(Rc::clone(&ast), &options),
            // es2016
            es2016_exponentiation_operator: ExponentiationOperator::new(Rc::clone(&ast), ctx.clone(), &options),
            // es2015
            es2015_function_name: FunctionName::new(Rc::clone(&ast), ctx.clone(), &options),
            es2015_arrow_functions: ArrowFunctions::new(Rc::clone(&ast), ctx.clone(), &options),
            es2015_shorthand_properties: ShorthandProperties::new(Rc::clone(&ast), &options),
            es2015_template_literals: TemplateLiterals::new(Rc::clone(&ast), &options),
            es2015_duplicate_keys: DuplicateKeys::new(Rc::clone(&ast), &options),
            es2015_instanceof: Instanceof::new(Rc::clone(&ast), ctx.clone(), &options),
            es2015_literals: Literals::new(ctx.clone(), &options),
            es2015_new_target: NewTarget::new(Rc::clone(&ast),ctx.clone(), &options),
            // other
            es3_property_literal: PropertyLiteral::new(Rc::clone(&ast), &options),
            react_jsx: ReactJsx::new(Rc::clone(&ast), ctx.clone(), options)
        }
    }

    /// # Errors
    /// Returns `Vec<Error>` if any errors were collected during the transformation.
    pub fn build(mut self, program: &mut Program<'a>) -> Result<(), Vec<Error>> {
        self.visit_program(program);
        let errors: Vec<_> = self
            .ctx
            .errors()
            .into_iter()
            .map(|e| e.with_source_code(Arc::new(self.ctx.semantic().source_text().to_string())))
            .collect();

        if errors.is_empty() {
            Ok(())
        } else {
            Err(errors)
        }
    }
}

impl<'a> VisitMut<'a> for Transformer<'a> {
    fn visit_program(&mut self, program: &mut Program<'a>) {
        let kind = AstType::Program;
        self.enter_scope({
            let mut flags = ScopeFlags::Top;
            if program.is_strict() {
                flags |= ScopeFlags::StrictMode;
            }
            flags
        });
        self.enter_node(kind);

        for directive in program.directives.iter_mut() {
            self.visit_directive(directive);
        }

        self.typescript.as_mut().map(|t| t.transform_program(program));
        self.visit_statements(&mut program.body);

        self.react_jsx.as_mut().map(|t| t.add_react_jsx_runtime_imports(program));
        self.decorators.as_mut().map(|t| t.transform_program(program));
        self.leave_node(kind);
        self.leave_scope();
    }

    fn visit_assignment_expression(&mut self, expr: &mut AssignmentExpression<'a>) {
        let kind = AstType::AssignmentExpression;
        self.enter_node(kind);

        self.es2015_function_name.as_mut().map(|t| t.transform_assignment_expression(expr));

        self.visit_assignment_target(&mut expr.left);
        self.visit_expression(&mut expr.right);

        self.leave_node(kind);
    }

    fn visit_statements(&mut self, stmts: &mut oxc_allocator::Vec<'a, Statement<'a>>) {
        self.typescript.as_mut().map(|t| t.transform_statements(stmts));

        for stmt in stmts.iter_mut() {
            self.visit_statement(stmt);
        }
        // TODO: we need scope id to insert the vars into the correct statements
        self.es2021_logical_assignment_operators.as_mut().map(|t| t.add_vars_to_statements(stmts));
        self.es2020_nullish_coalescing_operators.as_mut().map(|t| t.add_vars_to_statements(stmts));
        self.es2016_exponentiation_operator.as_mut().map(|t| t.add_vars_to_statements(stmts));
        self.es2015_arrow_functions.as_mut().map(|t| t.transform_statements(stmts));
    }

    fn visit_statement(&mut self, stmt: &mut Statement<'a>) {
        self.typescript.as_mut().map(|t| t.transform_statement(stmt));
        self.decorators.as_mut().map(|t| t.transform_statement(stmt));
        self.visit_statement_match(stmt);
    }

    fn visit_declaration(&mut self, decl: &mut Declaration<'a>) {
        self.visit_declaration_match(decl);
        self.typescript.as_mut().map(|t| t.transform_declaration(decl));
        self.decorators.as_mut().map(|t| t.transform_declaration(decl));
    }

    fn visit_expression(&mut self, expr: &mut Expression<'a>) {
        // self.typescript.as_mut().map(|t| t.transform_expression(expr));
        self.react_jsx.as_mut().map(|t| t.transform_expression(expr));
        self.regexp_flags.as_mut().map(|t| t.transform_expression(expr));

        self.es2021_logical_assignment_operators.as_mut().map(|t| t.transform_expression(expr));
        self.es2020_nullish_coalescing_operators.as_mut().map(|t| t.transform_expression(expr));
        self.es2015_arrow_functions.as_mut().map(|t| t.transform_expression(expr));
        self.es2015_instanceof.as_mut().map(|t| t.transform_expression(expr));
        self.es2016_exponentiation_operator.as_mut().map(|t| t.transform_expression(expr));
        self.es2015_template_literals.as_mut().map(|t| t.transform_expression(expr));
        self.es2015_new_target.as_mut().map(|t| t.transform_expression(expr));

        self.visit_expression_match(expr);
    }

    fn visit_catch_clause(&mut self, clause: &mut CatchClause<'a>) {
        let kind = AstType::CatchClause;
        self.enter_scope(ScopeFlags::empty());
        self.enter_node(kind);

        self.es2019_optional_catch_binding.as_mut().map(|t| t.transform_catch_clause(clause));

        if let Some(param) = &mut clause.param {
            self.visit_binding_pattern(param);
        }
        self.visit_statements(&mut clause.body.body);
        self.leave_node(kind);
        self.leave_scope();
    }

    fn visit_object_expression(&mut self, expr: &mut ObjectExpression<'a>) {
        let kind = AstType::ObjectExpression;
        self.enter_node(kind);
        self.es2015_function_name.as_mut().map(|t| t.transform_object_expression(expr));
        self.es2015_duplicate_keys.as_mut().map(|t| t.transform_object_expression(expr));

        for property in expr.properties.iter_mut() {
            self.visit_object_property_kind(property);
        }
        self.leave_node(kind);
    }

    fn visit_object_property(&mut self, prop: &mut ObjectProperty<'a>) {
        let kind = AstType::ObjectProperty;
        self.enter_node(kind);
        self.es2015_new_target.as_mut().map(|t| t.enter_object_property(prop));

        self.es2015_shorthand_properties.as_mut().map(|t| t.transform_object_property(prop));
        self.es3_property_literal.as_mut().map(|t| t.transform_object_property(prop));

        self.visit_property_key(&mut prop.key);
        self.visit_expression(&mut prop.value);
        if let Some(init) = &mut prop.init {
            self.visit_expression(init);
        }

        self.es2015_new_target.as_mut().map(|t| t.leave_object_property(prop));
        self.leave_node(kind);
    }

    fn visit_class_body(&mut self, class_body: &mut ClassBody<'a>) {
        self.es2022_class_static_block.as_mut().map(|t| t.transform_class_body(class_body));

        class_body.body.iter_mut().for_each(|class_element| {
            self.visit_class_element(class_element);
        });
    }

    fn visit_variable_declarator(&mut self, declarator: &mut VariableDeclarator<'a>) {
        let kind = AstType::VariableDeclarator;
        self.enter_node(kind);

        self.es2015_function_name.as_mut().map(|t| t.transform_variable_declarator(declarator));

        self.visit_binding_pattern(&mut declarator.id);

        if let Some(init) = &mut declarator.init {
            self.visit_expression(init);
        }

        self.leave_node(kind);
    }

    fn visit_directive(&mut self, directive: &mut Directive<'a>) {
        self.es2019_json_strings.as_mut().map(|t| t.transform_directive(directive));
    }

    fn visit_number_literal(&mut self, lit: &mut NumericLiteral<'a>) {
        self.es2021_numeric_separator.as_mut().map(|t| t.transform_number_literal(lit));
    }

    fn visit_bigint_literal(&mut self, lit: &mut BigIntLiteral<'a>) {
        self.es2021_numeric_separator.as_mut().map(|t| t.transform_bigint_literal(lit));
    }

<<<<<<< HEAD
    fn visit_string_literal(&mut self, lit: &mut StringLiteral) {
        self.es2019_json_strings.as_mut().map(|t| t.transform_string_literal(lit));
=======
    fn visit_number_literal(&mut self, lit: &mut NumericLiteral<'a>) {
        self.es2015_literals.as_mut().map(|t| t.transform_number_literal(lit));
    }

    fn visit_string_literal(&mut self, lit: &mut StringLiteral<'a>) {
        self.es2019_json_strings
            .as_mut()
            .map(|t: &mut JsonStrings| t.transform_string_literal(lit));
        self.es2015_literals.as_mut().map(|t| t.transform_string_literal(lit));
>>>>>>> b59d0cfb
    }

    fn visit_method_definition(&mut self, def: &mut MethodDefinition<'a>) {
        let kind = AstType::MethodDefinition;
        self.enter_node(kind);
        self.es2015_new_target.as_mut().map(|t| t.enter_method_definition(def));

        self.typescript.as_mut().map(|t| t.transform_method_definition(def));

        for decorator in def.decorators.iter_mut() {
            self.visit_decorator(decorator);
        }

        let flags = match def.kind {
            MethodDefinitionKind::Get => ScopeFlags::GetAccessor,
            MethodDefinitionKind::Set => ScopeFlags::SetAccessor,
            MethodDefinitionKind::Constructor => ScopeFlags::Constructor,
            MethodDefinitionKind::Method => ScopeFlags::empty(),
        };
        self.visit_property_key(&mut def.key);
        self.visit_function(&mut def.value, Some(flags));
        self.es2015_new_target.as_mut().map(|t| t.leave_method_definition(def));
        self.leave_node(kind);
    }

    fn visit_function(&mut self, func: &mut Function<'a>, flags: Option<ScopeFlags>) {
        self.es2015_new_target.as_mut().map(|t| t.enter_function(func));
        walk_function_mut(self, func, flags);
        self.es2015_new_target.as_mut().map(|t| t.leave_function(func));
    }
}<|MERGE_RESOLUTION|>--- conflicted
+++ resolved
@@ -307,26 +307,16 @@
 
     fn visit_number_literal(&mut self, lit: &mut NumericLiteral<'a>) {
         self.es2021_numeric_separator.as_mut().map(|t| t.transform_number_literal(lit));
+        self.es2015_literals.as_mut().map(|t| t.transform_number_literal(lit));
     }
 
     fn visit_bigint_literal(&mut self, lit: &mut BigIntLiteral<'a>) {
         self.es2021_numeric_separator.as_mut().map(|t| t.transform_bigint_literal(lit));
     }
 
-<<<<<<< HEAD
-    fn visit_string_literal(&mut self, lit: &mut StringLiteral) {
+    fn visit_string_literal(&mut self, lit: &mut StringLiteral<'a>) {
         self.es2019_json_strings.as_mut().map(|t| t.transform_string_literal(lit));
-=======
-    fn visit_number_literal(&mut self, lit: &mut NumericLiteral<'a>) {
-        self.es2015_literals.as_mut().map(|t| t.transform_number_literal(lit));
-    }
-
-    fn visit_string_literal(&mut self, lit: &mut StringLiteral<'a>) {
-        self.es2019_json_strings
-            .as_mut()
-            .map(|t: &mut JsonStrings| t.transform_string_literal(lit));
         self.es2015_literals.as_mut().map(|t| t.transform_string_literal(lit));
->>>>>>> b59d0cfb
     }
 
     fn visit_method_definition(&mut self, def: &mut MethodDefinition<'a>) {
