--- conflicted
+++ resolved
@@ -249,7 +249,6 @@
     }
 
     fn visit_directive(&mut self, directive: &mut Directive<'a>) {
-<<<<<<< HEAD
         self.es2019_json_strings.as_mut().map(|t| t.transform_directive(directive));
     }
 
@@ -264,23 +263,6 @@
 
     fn visit_string_literal(&mut self, lit: &mut StringLiteral<'a>) {
         self.es2019_json_strings.as_mut().map(|t| t.transform_string_literal(lit));
-=======
-        self.es2019_json_strings
-            .as_mut()
-            .map(|t: &mut JsonStrings| t.transform_directive(directive));
-        // TODO: we didn't walk this through, but maybe we should?
-        // walk_directive_mut(self, directive);
-    }
-
-    fn visit_number_literal(&mut self, lit: &mut NumericLiteral<'a>) {
-        self.es2015_literals.as_mut().map(|t| t.transform_number_literal(lit));
-    }
-
-    fn visit_string_literal(&mut self, lit: &mut StringLiteral<'a>) {
-        self.es2019_json_strings
-            .as_mut()
-            .map(|t: &mut JsonStrings| t.transform_string_literal(lit));
->>>>>>> 56493bd0
         self.es2015_literals.as_mut().map(|t| t.transform_string_literal(lit));
     }
 
