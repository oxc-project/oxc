use std::str::FromStr;

use oxc_span::SourceType;
use oxc_transformer::{ESTarget, TransformOptions};

use crate::{codegen, test};

#[test]
fn es_target() {
    use std::fmt::Write;

    let cases = [
        ("es6", "a ** b"),
        ("es2015", "a ** b"),
        ("es2016", "async function foo() {}"),
        ("es2017", "({ ...x })"),
        ("es2018", "try {} catch {}"),
        ("es2019", "a?.b"),
        ("es2019", "a ?? b"),
        ("es2020", "a ||= b"),
        ("es2019", "1n ** 2n"), // test target error
        ("es2021", "class foo { static {} }"),
        ("es2021", "class Foo { #a; }"),
<<<<<<< HEAD
        ("es2021", "await fetch('/')"), // test top-level await target error
        ("es2022", "await fetch('/')"), // no error for es2022
        ("es2021", "async function f() { await fetch('/'); }"), // no error inside async function
        ("es2021", "{ await fetch('/'); }"), // test top-level await in block, should also error
=======
        ("es2019", r#"export { foo as "string-name" };"#), // test arbitrary module namespace names warning
>>>>>>> 27b4f36e
    ];

    // Test no transformation for esnext.
    let options = TransformOptions::from(ESTarget::from_str("esnext").unwrap());
    for (_, case) in cases {
        assert_eq!(test(case, &options), Ok(codegen(case, SourceType::mjs())));
    }

    #[cfg_attr(miri, expect(unused_variables))]
    let snapshot =
        cases.into_iter().enumerate().fold(String::new(), |mut w, (i, (target, case))| {
            let options = TransformOptions::from_target(target).unwrap();
            let result = match test(case, &options) {
                Ok(code) => code,
                Err(errors) => errors
                    .into_iter()
                    .map(|err| format!("{:?}", err.with_source_code(case.to_string())))
                    .collect::<Vec<_>>()
                    .join("\n"),
            };
            write!(w, "########## {i} {target}\n{case}\n----------\n{result}\n").unwrap();
            w
        });

    #[cfg(not(miri))]
    {
        insta::with_settings!({ prepend_module_to_snapshot => false, snapshot_suffix => "", omit_expression => true }, {
            insta::assert_snapshot!("es_target", snapshot);
        });
    }
}

#[test]
fn target_list_pass() {
    // https://vite.dev/config/build-options.html#build-target
    let target = "es2020,edge88,firefox78,chrome87,safari14";
    let result = TransformOptions::from_target(target).unwrap();
    assert!(!result.env.es2019.optional_catch_binding);
    assert!(!result.env.es2020.nullish_coalescing_operator);
    assert!(result.env.es2021.logical_assignment_operators);
    assert!(result.env.es2022.class_static_block);
}

#[test]
fn target_list_fail() {
    let targets = [
        ("asdf", "Invalid target 'asdf'."),
        ("es2020,es2020", "'es2020' is already specified."),
        ("chrome1,chrome1", "'chrome1' is already specified."),
        (
            "chromeXXX",
            "All version numbers must be in the format \"X\", \"X.Y\", or \"X.Y.Z\" where X, Y, and Z are non-negative integers.",
        ),
    ];

    for (target, expected) in targets {
        let result = TransformOptions::from_target(target);
        assert_eq!(result.unwrap_err().clone(), expected);
    }
}<|MERGE_RESOLUTION|>--- conflicted
+++ resolved
@@ -21,14 +21,11 @@
         ("es2019", "1n ** 2n"), // test target error
         ("es2021", "class foo { static {} }"),
         ("es2021", "class Foo { #a; }"),
-<<<<<<< HEAD
+        ("es2019", r#"export { foo as "string-name" };"#), // test arbitrary module namespace names warning
         ("es2021", "await fetch('/')"), // test top-level await target error
         ("es2022", "await fetch('/')"), // no error for es2022
         ("es2021", "async function f() { await fetch('/'); }"), // no error inside async function
         ("es2021", "{ await fetch('/'); }"), // test top-level await in block, should also error
-=======
-        ("es2019", r#"export { foo as "string-name" };"#), // test arbitrary module namespace names warning
->>>>>>> 27b4f36e
     ];
 
     // Test no transformation for esnext.
