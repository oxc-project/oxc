//! # ⚓ Oxc Memory Allocator
//!
//! Oxc uses a bump-based memory arena for faster AST allocations.
//!
//! This crate contains an [`Allocator`] for creating such arenas, as well as ports of data types
//! from `std` adapted to use this arena:
//!
//! * [`Box`]
//! * [`Vec`]
//! * [`String`]
//! * [`HashMap`]
//!
//! See [`Allocator`] docs for information on efficient use of [`Allocator`].
//!
//! ## Features
//!
<<<<<<< HEAD
//! * `allocator_api` - Enables the nightly Rust `allocator_api` feature via dependencies.
//!   This feature enables `allocator-api2/nightly`, `hashbrown/nightly`, and `bumpalo/allocator_api`.
//!   Note that enabling this feature will require all other crates in your dependency tree
//!   that use these libraries to be compatible with their nightly features. Only enable this
//!   if you are certain all dependencies are compatible.
//!
//! * `serialize` - Enables serialization support with `serde`.
//!
//! * `from_raw_parts` - Enables creating collections from raw parts.
=======
//! * `serialize` - Enables serialization support for [`Box`] and [`Vec`] with `serde` and `oxc_estree`.
//!
//! * `from_raw_parts` - Adds [`Allocator::from_raw_parts`] method.
//!   Usage of this feature is not advisable, and it will be removed as soon as we're able to.
>>>>>>> 1c4f90f4

#![warn(missing_docs)]
#![cfg_attr(feature = "allocator_api", feature(allocator_api))]

mod address;
mod allocator;
mod allocator_api2;
mod boxed;
mod clone_in;
mod convert;
#[cfg(feature = "from_raw_parts")]
mod from_raw_parts;
pub mod hash_map;
pub mod string;
mod take_in;
mod vec;
mod vec2;

pub use address::{Address, GetAddress};
pub use allocator::Allocator;
pub use boxed::Box;
pub use clone_in::CloneIn;
pub use convert::{FromIn, IntoIn};
pub use hash_map::HashMap;
pub use string::String;
pub use take_in::{Dummy, TakeIn};
pub use vec::Vec;<|MERGE_RESOLUTION|>--- conflicted
+++ resolved
@@ -14,22 +14,16 @@
 //!
 //! ## Features
 //!
-<<<<<<< HEAD
+//! * `serialize` - Enables serialization support for [`Box`] and [`Vec`] with `serde` and `oxc_estree`.
+//!
+//! * `from_raw_parts` - Adds [`Allocator::from_raw_parts`] method.
+//!   Usage of this feature is not advisable, and it will be removed as soon as we're able to.
+//!
 //! * `allocator_api` - Enables the nightly Rust `allocator_api` feature via dependencies.
 //!   This feature enables `allocator-api2/nightly`, `hashbrown/nightly`, and `bumpalo/allocator_api`.
 //!   Note that enabling this feature will require all other crates in your dependency tree
 //!   that use these libraries to be compatible with their nightly features. Only enable this
-//!   if you are certain all dependencies are compatible.
-//!
-//! * `serialize` - Enables serialization support with `serde`.
-//!
-//! * `from_raw_parts` - Enables creating collections from raw parts.
-=======
-//! * `serialize` - Enables serialization support for [`Box`] and [`Vec`] with `serde` and `oxc_estree`.
-//!
-//! * `from_raw_parts` - Adds [`Allocator::from_raw_parts`] method.
-//!   Usage of this feature is not advisable, and it will be removed as soon as we're able to.
->>>>>>> 1c4f90f4
+//!   if you are certain all dependencies are compatible, otherwise you'd get a compile error.
 
 #![warn(missing_docs)]
 #![cfg_attr(feature = "allocator_api", feature(allocator_api))]
