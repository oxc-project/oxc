<<<<<<< HEAD
=======
//! ECMAScript operators.
//!
//! Not all operators are punctuation - some, such as `delete`, are keywords.
// Silence erroneous warnings from Rust Analyser for `#[derive(Tsify)]`
#![allow(non_snake_case)]

>>>>>>> bc66fa90
use oxc_allocator::CloneIn;
use oxc_ast_macros::ast;
use oxc_estree::ESTree;
use oxc_span::{cmp::ContentEq, hash::ContentHash};

use crate::precedence::{GetPrecedence, Precedence};

/// Operators that may be used in assignment epxressions.
///
/// ## References
/// - [13.15 Assignment Operators](https://tc39.es/ecma262/#sec-assignment-operators)
#[ast]
#[derive(Debug, Clone, Copy, PartialEq, Eq)]
#[generate_derive(CloneIn, ContentEq, ContentHash, ESTree)]
#[estree(rename_all = "camelCase")]
pub enum AssignmentOperator {
<<<<<<< HEAD
    #[estree(rename = "=")]
    Assign = 0,
    #[estree(rename = "+=")]
    Addition = 1,
    #[estree(rename = "-=")]
    Subtraction = 2,
    #[estree(rename = "*=")]
    Multiplication = 3,
    #[estree(rename = "/=")]
    Division = 4,
    #[estree(rename = "%=")]
    Remainder = 5,
    #[estree(rename = "<<=")]
    ShiftLeft = 6,
    #[estree(rename = ">>=")]
    ShiftRight = 7,
    #[estree(rename = ">>>=")]
    ShiftRightZeroFill = 8,
    #[estree(rename = "|=")]
    BitwiseOR = 9,
    #[estree(rename = "^=")]
    BitwiseXOR = 10,
    #[estree(rename = "&=")]
    BitwiseAnd = 11,
    #[estree(rename = "&&=")]
    LogicalAnd = 12,
    #[estree(rename = "||=")]
    LogicalOr = 13,
    #[estree(rename = "??=")]
    LogicalNullish = 14,
    #[estree(rename = "**=")]
=======
    /// `=`
    #[serde(rename = "=")]
    Assign = 0,
    /// `+=`
    #[serde(rename = "+=")]
    Addition = 1,
    /// `-=`
    #[serde(rename = "-=")]
    Subtraction = 2,
    /// `*=`
    #[serde(rename = "*=")]
    Multiplication = 3,
    /// `/=`
    #[serde(rename = "/=")]
    Division = 4,
    /// `%=`
    #[serde(rename = "%=")]
    Remainder = 5,
    /// `<<=`
    #[serde(rename = "<<=")]
    ShiftLeft = 6,
    /// `>>=`
    #[serde(rename = ">>=")]
    ShiftRight = 7,
    /// `>>>=`
    #[serde(rename = ">>>=")]
    ShiftRightZeroFill = 8,
    /// `|=`
    #[serde(rename = "|=")]
    BitwiseOR = 9,
    /// `^=`
    #[serde(rename = "^=")]
    BitwiseXOR = 10,
    /// `&=`
    #[serde(rename = "&=")]
    BitwiseAnd = 11,
    /// `&&=`
    #[serde(rename = "&&=")]
    LogicalAnd = 12,
    /// `||=`
    #[serde(rename = "||=")]
    LogicalOr = 13,
    /// `??=`
    #[serde(rename = "??=")]
    LogicalNullish = 14,
    /// `**=`
    #[serde(rename = "**=")]
>>>>>>> bc66fa90
    Exponential = 15,
}

impl AssignmentOperator {
    /// Returns `true` for '||=`, `&&=`, and `??=`.
    pub fn is_logical(self) -> bool {
        matches!(self, Self::LogicalAnd | Self::LogicalOr | Self::LogicalNullish)
    }

    /// Returns `true` for `+=`, `-=`, `*=`, `/=`, `%=`, and `**=`.
    #[rustfmt::skip]
    pub fn is_arithmetic(self) -> bool {
        matches!(self, Self::Addition | Self::Subtraction | Self::Multiplication
                | Self::Division | Self::Remainder | Self::Exponential
        )
    }

    /// Returns `true` for `|=`, `^=`, `&=`, `<<=`, `>>=`, and `>>>=`.
    #[rustfmt::skip]
    pub fn is_bitwise(self) -> bool {
        matches!(self, Self::BitwiseOR | Self::BitwiseXOR | Self::BitwiseAnd
                | Self::ShiftLeft | Self::ShiftRight | Self::ShiftRightZeroFill
        )
    }

    /// Get the string representation of this operator.
    ///
    /// This is the same as how the operator appears in source code.
    pub fn as_str(&self) -> &'static str {
        match self {
            Self::Assign => "=",
            Self::Addition => "+=",
            Self::Subtraction => "-=",
            Self::Multiplication => "*=",
            Self::Division => "/=",
            Self::Remainder => "%=",
            Self::ShiftLeft => "<<=",
            Self::ShiftRight => ">>=",
            Self::ShiftRightZeroFill => ">>>=",
            Self::BitwiseOR => "|=",
            Self::BitwiseXOR => "^=",
            Self::BitwiseAnd => "&=",
            Self::LogicalAnd => "&&=",
            Self::LogicalOr => "||=",
            Self::LogicalNullish => "??=",
            Self::Exponential => "**=",
        }
    }
}

/// Operators used in binary expressions. Does not include logical binary
/// operators, which are in [`LogicalOperator`].
///
/// ## References
/// - [12.10 Binary Logical Operators](https://tc39.es/ecma262/#sec-binary-logical-operators)
#[ast]
#[derive(Debug, Clone, Copy, PartialEq, Eq, Hash)]
#[generate_derive(CloneIn, ContentEq, ContentHash, ESTree)]
#[estree(rename_all = "camelCase")]
pub enum BinaryOperator {
<<<<<<< HEAD
    #[estree(rename = "==")]
    Equality = 0,
    #[estree(rename = "!=")]
    Inequality = 1,
    #[estree(rename = "===")]
    StrictEquality = 2,
    #[estree(rename = "!==")]
    StrictInequality = 3,
    #[estree(rename = "<")]
    LessThan = 4,
    #[estree(rename = "<=")]
    LessEqualThan = 5,
    #[estree(rename = ">")]
    GreaterThan = 6,
    #[estree(rename = ">=")]
    GreaterEqualThan = 7,
    #[estree(rename = "<<")]
    ShiftLeft = 8,
    #[estree(rename = ">>")]
    ShiftRight = 9,
    #[estree(rename = ">>>")]
    ShiftRightZeroFill = 10,
    #[estree(rename = "+")]
    Addition = 11,
    #[estree(rename = "-")]
    Subtraction = 12,
    #[estree(rename = "*")]
    Multiplication = 13,
    #[estree(rename = "/")]
    Division = 14,
    #[estree(rename = "%")]
    Remainder = 15,
    #[estree(rename = "|")]
    BitwiseOR = 16,
    #[estree(rename = "^")]
    BitwiseXOR = 17,
    #[estree(rename = "&")]
    BitwiseAnd = 18,
    #[estree(rename = "in")]
    In = 19,
    #[estree(rename = "instanceof")]
    Instanceof = 20,
    #[estree(rename = "**")]
=======
    /// `==`
    #[serde(rename = "==")]
    Equality = 0,
    /// `!=`
    #[serde(rename = "!=")]
    Inequality = 1,
    /// `===`
    #[serde(rename = "===")]
    StrictEquality = 2,
    /// `!==`
    #[serde(rename = "!==")]
    StrictInequality = 3,
    /// `<`
    #[serde(rename = "<")]
    LessThan = 4,
    /// `<=`
    #[serde(rename = "<=")]
    LessEqualThan = 5,
    /// `>`
    #[serde(rename = ">")]
    GreaterThan = 6,
    /// `>=`
    #[serde(rename = ">=")]
    GreaterEqualThan = 7,
    /// `<<`
    #[serde(rename = "<<")]
    ShiftLeft = 8,
    /// `>>`
    #[serde(rename = ">>")]
    ShiftRight = 9,
    /// `>>>`
    #[serde(rename = ">>>")]
    ShiftRightZeroFill = 10,
    /// `+`
    #[serde(rename = "+")]
    Addition = 11,
    /// `-`
    #[serde(rename = "-")]
    Subtraction = 12,
    /// `*`
    #[serde(rename = "*")]
    Multiplication = 13,
    /// `/`
    #[serde(rename = "/")]
    Division = 14,
    /// `%`
    #[serde(rename = "%")]
    Remainder = 15,
    /// `|`
    #[serde(rename = "|")]
    BitwiseOR = 16,
    /// `^`
    #[serde(rename = "^")]
    BitwiseXOR = 17,
    /// `&`
    #[serde(rename = "&")]
    BitwiseAnd = 18,
    /// `in`
    #[serde(rename = "in")]
    In = 19,
    /// `instanceof`
    #[serde(rename = "instanceof")]
    Instanceof = 20,
    /// `**`
    #[serde(rename = "**")]
>>>>>>> bc66fa90
    Exponential = 21,
}

impl BinaryOperator {
    /// Returns `true` for inequality or inequality operarors
    #[rustfmt::skip]
    pub fn is_equality(self) -> bool {
        matches!(self, Self::Equality | Self::Inequality | Self::StrictEquality | Self::StrictInequality)
    }

    /// Returns `true` for logical comparison operators
    #[rustfmt::skip]
    pub fn is_compare(self) -> bool {
        matches!(self, Self::LessThan | Self::LessEqualThan | Self::GreaterThan | Self::GreaterEqualThan)
    }

    /// Returns `true` for arithmetic operators
    #[rustfmt::skip]
    pub fn is_arithmetic(self) -> bool {
        matches!(self, Self::Addition | Self::Subtraction | Self::Multiplication
                | Self::Division | Self::Remainder | Self::Exponential)
    }

    /// Returns `true` for multiplication (`*`), division (`/`), and remainder
    /// (`%`) operators
    pub fn is_multiplicative(self) -> bool {
        matches!(self, Self::Multiplication | Self::Division | Self::Remainder)
    }

    /// Returns `true` for object relation operators
    pub fn is_relational(self) -> bool {
        matches!(self, Self::In | Self::Instanceof)
    }

    /// Returns `true` if this is an [`In`](BinaryOperator::In) operator.
    pub fn is_in(self) -> bool {
        matches!(self, Self::In)
    }

    /// Returns `true` for any bitwise operator
    #[rustfmt::skip]
    pub fn is_bitwise(self) -> bool {
        self.is_bitshift() || matches!(self, Self::BitwiseOR | Self::BitwiseXOR | Self::BitwiseAnd)
    }

    /// Returns `true` for any bitshift operator
    pub fn is_bitshift(self) -> bool {
        matches!(self, Self::ShiftLeft | Self::ShiftRight | Self::ShiftRightZeroFill)
    }

    /// Returns `true` for any numeric or string binary operator
    pub fn is_numeric_or_string_binary_operator(self) -> bool {
        self.is_arithmetic() || self.is_bitwise()
    }

    /// Returns `true` if this operator is a keyword instead of punctuation.
    pub fn is_keyword(self) -> bool {
        matches!(self, Self::In | Self::Instanceof)
    }

    /// Try to get the operator that performs the inverse comparison operation.
    /// [`None`] if this is not a comparison operator.
    pub fn compare_inverse_operator(self) -> Option<Self> {
        match self {
            Self::LessThan => Some(Self::GreaterThan),
            Self::LessEqualThan => Some(Self::GreaterEqualThan),
            Self::GreaterThan => Some(Self::LessThan),
            Self::GreaterEqualThan => Some(Self::LessEqualThan),
            _ => None,
        }
    }

    /// Try to get the operator that performs the inverse equality operation.
    /// [`None`] if this is not an equality operator.
    pub fn equality_inverse_operator(self) -> Option<Self> {
        match self {
            Self::Equality => Some(Self::Inequality),
            Self::Inequality => Some(Self::Equality),
            Self::StrictEquality => Some(Self::StrictInequality),
            Self::StrictInequality => Some(Self::StrictEquality),
            _ => None,
        }
    }

    /// The string representation of this operator as it appears in source code.
    pub fn as_str(&self) -> &'static str {
        match self {
            Self::Equality => "==",
            Self::Inequality => "!=",
            Self::StrictEquality => "===",
            Self::StrictInequality => "!==",
            Self::LessThan => "<",
            Self::LessEqualThan => "<=",
            Self::GreaterThan => ">",
            Self::GreaterEqualThan => ">=",
            Self::ShiftLeft => "<<",
            Self::ShiftRight => ">>",
            Self::ShiftRightZeroFill => ">>>",
            Self::Addition => "+",
            Self::Subtraction => "-",
            Self::Multiplication => "*",
            Self::Division => "/",
            Self::Remainder => "%",
            Self::BitwiseOR => "|",
            Self::BitwiseXOR => "^",
            Self::BitwiseAnd => "&",
            Self::In => "in",
            Self::Instanceof => "instanceof",
            Self::Exponential => "**",
        }
    }

    /// Get the operator that has a lower precedence than this operator by a
    /// single level. Use [`BinaryOperator::precedence`] to get the operator
    /// with a higher precedence.
    pub fn lower_precedence(&self) -> Precedence {
        match self {
            Self::BitwiseOR => Precedence::LogicalAnd,
            Self::BitwiseXOR => Precedence::BitwiseOr,
            Self::BitwiseAnd => Precedence::BitwiseXor,
            Self::Equality | Self::Inequality | Self::StrictEquality | Self::StrictInequality => {
                Precedence::BitwiseAnd
            }
            Self::LessThan
            | Self::LessEqualThan
            | Self::GreaterThan
            | Self::GreaterEqualThan
            | Self::Instanceof
            | Self::In => Precedence::Equals,
            Self::ShiftLeft | Self::ShiftRight | Self::ShiftRightZeroFill => Precedence::Compare,
            Self::Addition | Self::Subtraction => Precedence::Shift,
            Self::Multiplication | Self::Remainder | Self::Division => Precedence::Add,
            Self::Exponential => Precedence::Multiply,
        }
    }
}

impl GetPrecedence for BinaryOperator {
    fn precedence(&self) -> Precedence {
        match self {
            Self::BitwiseOR => Precedence::BitwiseOr,
            Self::BitwiseXOR => Precedence::BitwiseXor,
            Self::BitwiseAnd => Precedence::BitwiseAnd,
            Self::Equality | Self::Inequality | Self::StrictEquality | Self::StrictInequality => {
                Precedence::Equals
            }
            Self::LessThan
            | Self::LessEqualThan
            | Self::GreaterThan
            | Self::GreaterEqualThan
            | Self::Instanceof
            | Self::In => Precedence::Compare,
            Self::ShiftLeft | Self::ShiftRight | Self::ShiftRightZeroFill => Precedence::Shift,
            Self::Subtraction | Self::Addition => Precedence::Add,
            Self::Multiplication | Self::Remainder | Self::Division => Precedence::Multiply,
            Self::Exponential => Precedence::Exponentiation,
        }
    }
}

/// Logical binary operators
#[ast]
#[derive(Debug, Clone, Copy, PartialEq, Eq)]
#[generate_derive(CloneIn, ContentEq, ContentHash, ESTree)]
#[estree(rename_all = "camelCase")]
pub enum LogicalOperator {
<<<<<<< HEAD
    #[estree(rename = "||")]
    Or = 0,
    #[estree(rename = "&&")]
    And = 1,
    #[estree(rename = "??")]
=======
    /// `||`
    #[serde(rename = "||")]
    Or = 0,
    /// `&&`
    #[serde(rename = "&&")]
    And = 1,
    /// `??`
    #[serde(rename = "??")]
>>>>>>> bc66fa90
    Coalesce = 2,
}

impl LogicalOperator {
    /// Get the string representation of this operator as it appears in source code.
    pub fn as_str(&self) -> &'static str {
        match self {
            Self::Or => "||",
            Self::And => "&&",
            Self::Coalesce => "??",
        }
    }

    /// Get the operator that has a lower precedence than this operator by a
    /// single level. Use [`BinaryOperator::precedence`] to get the operator
    /// with a higher precedence.
    pub fn lower_precedence(&self) -> Precedence {
        match self {
            Self::Or => Precedence::NullishCoalescing,
            Self::And => Precedence::LogicalOr,
            Self::Coalesce => Precedence::Conditional,
        }
    }
}

impl GetPrecedence for LogicalOperator {
    fn precedence(&self) -> Precedence {
        match self {
            Self::Or => Precedence::LogicalOr,
            Self::And => Precedence::LogicalAnd,
            Self::Coalesce => Precedence::NullishCoalescing,
        }
    }
}

/// Operators used in unary operators.
///
/// Does not include self-modifying operators, which are in [`UpdateOperator`].
///
/// ## References
/// - [12.5 Unary Operators](https://tc39.es/ecma262/#sec-unary-operators)
#[ast]
#[derive(Debug, Clone, Copy, PartialEq, Eq, Hash)]
#[generate_derive(CloneIn, ContentEq, ContentHash, ESTree)]
#[estree(rename_all = "camelCase")]
pub enum UnaryOperator {
<<<<<<< HEAD
    #[estree(rename = "-")]
    UnaryNegation = 0,
    #[estree(rename = "+")]
    UnaryPlus = 1,
    #[estree(rename = "!")]
    LogicalNot = 2,
    #[estree(rename = "~")]
    BitwiseNot = 3,
    #[estree(rename = "typeof")]
    Typeof = 4,
    #[estree(rename = "void")]
    Void = 5,
    #[estree(rename = "delete")]
=======
    /// `-`
    #[serde(rename = "-")]
    UnaryNegation = 0,
    /// `+`
    #[serde(rename = "+")]
    UnaryPlus = 1,
    /// `!`
    #[serde(rename = "!")]
    LogicalNot = 2,
    /// `~`
    #[serde(rename = "~")]
    BitwiseNot = 3,
    /// `typeof`
    #[serde(rename = "typeof")]
    Typeof = 4,
    /// `void`
    #[serde(rename = "void")]
    Void = 5,
    /// `delete`
    #[serde(rename = "delete")]
>>>>>>> bc66fa90
    Delete = 6,
}

impl UnaryOperator {
    /// Returns `true` if this operator is a unary arithmetic operator.
    pub fn is_arithmetic(self) -> bool {
        matches!(self, Self::UnaryNegation | Self::UnaryPlus)
    }

    /// Returns `true` if this operator is a [`LogicalNot`].
    ///
    /// [`LogicalNot`]: UnaryOperator::LogicalNot
    pub fn is_not(self) -> bool {
        matches!(self, Self::LogicalNot)
    }

    /// Returns `true` if this operator is a bitwise operator.
    pub fn is_bitwise(self) -> bool {
        matches!(self, Self::BitwiseNot)
    }

    /// Returns `true` if this is the [`void`](UnaryOperator::Void) operator.
    pub fn is_void(self) -> bool {
        matches!(self, Self::Void)
    }

    /// Returns `true` if this operator is a keyword instead of punctuation.
    pub fn is_keyword(self) -> bool {
        matches!(self, Self::Typeof | Self::Void | Self::Delete)
    }

    /// Get the string representation of this operator as it appears in source code.
    pub fn as_str(&self) -> &'static str {
        match self {
            Self::UnaryNegation => "-",
            Self::UnaryPlus => "+",
            Self::LogicalNot => "!",
            Self::BitwiseNot => "~",
            Self::Typeof => "typeof",
            Self::Void => "void",
            Self::Delete => "delete",
        }
    }
}

/// Unary update operators.
#[ast]
#[derive(Debug, Clone, Copy, PartialEq, Eq, Hash)]
#[generate_derive(CloneIn, ContentEq, ContentHash, ESTree)]
#[estree(rename_all = "camelCase")]
pub enum UpdateOperator {
<<<<<<< HEAD
    #[estree(rename = "++")]
    Increment = 0,
    #[estree(rename = "--")]
=======
    /// `++`
    #[serde(rename = "++")]
    Increment = 0,
    /// `--`
    #[serde(rename = "--")]
>>>>>>> bc66fa90
    Decrement = 1,
}

impl UpdateOperator {
    /// Get the string representation of this operator as it appears in source code.
    pub fn as_str(&self) -> &'static str {
        match self {
            Self::Increment => "++",
            Self::Decrement => "--",
        }
    }
}<|MERGE_RESOLUTION|>--- conflicted
+++ resolved
@@ -1,12 +1,9 @@
-<<<<<<< HEAD
-=======
 //! ECMAScript operators.
 //!
 //! Not all operators are punctuation - some, such as `delete`, are keywords.
 // Silence erroneous warnings from Rust Analyser for `#[derive(Tsify)]`
 #![allow(non_snake_case)]
 
->>>>>>> bc66fa90
 use oxc_allocator::CloneIn;
 use oxc_ast_macros::ast;
 use oxc_estree::ESTree;
@@ -23,87 +20,53 @@
 #[generate_derive(CloneIn, ContentEq, ContentHash, ESTree)]
 #[estree(rename_all = "camelCase")]
 pub enum AssignmentOperator {
-<<<<<<< HEAD
+    /// `=`
     #[estree(rename = "=")]
     Assign = 0,
+    /// `+=`
     #[estree(rename = "+=")]
     Addition = 1,
+    /// `-=`
     #[estree(rename = "-=")]
     Subtraction = 2,
+    /// `*=`
     #[estree(rename = "*=")]
     Multiplication = 3,
+    /// `/=`
     #[estree(rename = "/=")]
     Division = 4,
+    /// `%=`
     #[estree(rename = "%=")]
     Remainder = 5,
+    /// `<<=`
     #[estree(rename = "<<=")]
     ShiftLeft = 6,
+    /// `>>=`
     #[estree(rename = ">>=")]
     ShiftRight = 7,
+    /// `>>>=`
     #[estree(rename = ">>>=")]
     ShiftRightZeroFill = 8,
+    /// `|=`
     #[estree(rename = "|=")]
     BitwiseOR = 9,
+    /// `^=`
     #[estree(rename = "^=")]
     BitwiseXOR = 10,
+    /// `&=`
     #[estree(rename = "&=")]
     BitwiseAnd = 11,
+    /// `&&=`
     #[estree(rename = "&&=")]
     LogicalAnd = 12,
+    /// `||=`
     #[estree(rename = "||=")]
     LogicalOr = 13,
+    /// `??=`
     #[estree(rename = "??=")]
     LogicalNullish = 14,
+    /// `**=`
     #[estree(rename = "**=")]
-=======
-    /// `=`
-    #[serde(rename = "=")]
-    Assign = 0,
-    /// `+=`
-    #[serde(rename = "+=")]
-    Addition = 1,
-    /// `-=`
-    #[serde(rename = "-=")]
-    Subtraction = 2,
-    /// `*=`
-    #[serde(rename = "*=")]
-    Multiplication = 3,
-    /// `/=`
-    #[serde(rename = "/=")]
-    Division = 4,
-    /// `%=`
-    #[serde(rename = "%=")]
-    Remainder = 5,
-    /// `<<=`
-    #[serde(rename = "<<=")]
-    ShiftLeft = 6,
-    /// `>>=`
-    #[serde(rename = ">>=")]
-    ShiftRight = 7,
-    /// `>>>=`
-    #[serde(rename = ">>>=")]
-    ShiftRightZeroFill = 8,
-    /// `|=`
-    #[serde(rename = "|=")]
-    BitwiseOR = 9,
-    /// `^=`
-    #[serde(rename = "^=")]
-    BitwiseXOR = 10,
-    /// `&=`
-    #[serde(rename = "&=")]
-    BitwiseAnd = 11,
-    /// `&&=`
-    #[serde(rename = "&&=")]
-    LogicalAnd = 12,
-    /// `||=`
-    #[serde(rename = "||=")]
-    LogicalOr = 13,
-    /// `??=`
-    #[serde(rename = "??=")]
-    LogicalNullish = 14,
-    /// `**=`
-    #[serde(rename = "**=")]
->>>>>>> bc66fa90
     Exponential = 15,
 }
 
@@ -164,117 +127,71 @@
 #[generate_derive(CloneIn, ContentEq, ContentHash, ESTree)]
 #[estree(rename_all = "camelCase")]
 pub enum BinaryOperator {
-<<<<<<< HEAD
+    /// `==`
     #[estree(rename = "==")]
     Equality = 0,
+    /// `!=`
     #[estree(rename = "!=")]
     Inequality = 1,
+    /// `===`
     #[estree(rename = "===")]
     StrictEquality = 2,
+    /// `!==`
     #[estree(rename = "!==")]
     StrictInequality = 3,
+    /// `<`
     #[estree(rename = "<")]
     LessThan = 4,
+    /// `<=`
     #[estree(rename = "<=")]
     LessEqualThan = 5,
+    /// `>`
     #[estree(rename = ">")]
     GreaterThan = 6,
+    /// `>=`
     #[estree(rename = ">=")]
     GreaterEqualThan = 7,
+    /// `<<`
     #[estree(rename = "<<")]
     ShiftLeft = 8,
+    /// `>>`
     #[estree(rename = ">>")]
     ShiftRight = 9,
+    /// `>>>`
     #[estree(rename = ">>>")]
     ShiftRightZeroFill = 10,
+    /// `+`
     #[estree(rename = "+")]
     Addition = 11,
+    /// `-`
     #[estree(rename = "-")]
     Subtraction = 12,
+    /// `*`
     #[estree(rename = "*")]
     Multiplication = 13,
+    /// `/`
     #[estree(rename = "/")]
     Division = 14,
+    /// `%`
     #[estree(rename = "%")]
     Remainder = 15,
+    /// `|`
     #[estree(rename = "|")]
     BitwiseOR = 16,
+    /// `^`
     #[estree(rename = "^")]
     BitwiseXOR = 17,
+    /// `&`
     #[estree(rename = "&")]
     BitwiseAnd = 18,
+    /// `in`
     #[estree(rename = "in")]
     In = 19,
+    /// `instanceof`
     #[estree(rename = "instanceof")]
     Instanceof = 20,
+    /// `**`
     #[estree(rename = "**")]
-=======
-    /// `==`
-    #[serde(rename = "==")]
-    Equality = 0,
-    /// `!=`
-    #[serde(rename = "!=")]
-    Inequality = 1,
-    /// `===`
-    #[serde(rename = "===")]
-    StrictEquality = 2,
-    /// `!==`
-    #[serde(rename = "!==")]
-    StrictInequality = 3,
-    /// `<`
-    #[serde(rename = "<")]
-    LessThan = 4,
-    /// `<=`
-    #[serde(rename = "<=")]
-    LessEqualThan = 5,
-    /// `>`
-    #[serde(rename = ">")]
-    GreaterThan = 6,
-    /// `>=`
-    #[serde(rename = ">=")]
-    GreaterEqualThan = 7,
-    /// `<<`
-    #[serde(rename = "<<")]
-    ShiftLeft = 8,
-    /// `>>`
-    #[serde(rename = ">>")]
-    ShiftRight = 9,
-    /// `>>>`
-    #[serde(rename = ">>>")]
-    ShiftRightZeroFill = 10,
-    /// `+`
-    #[serde(rename = "+")]
-    Addition = 11,
-    /// `-`
-    #[serde(rename = "-")]
-    Subtraction = 12,
-    /// `*`
-    #[serde(rename = "*")]
-    Multiplication = 13,
-    /// `/`
-    #[serde(rename = "/")]
-    Division = 14,
-    /// `%`
-    #[serde(rename = "%")]
-    Remainder = 15,
-    /// `|`
-    #[serde(rename = "|")]
-    BitwiseOR = 16,
-    /// `^`
-    #[serde(rename = "^")]
-    BitwiseXOR = 17,
-    /// `&`
-    #[serde(rename = "&")]
-    BitwiseAnd = 18,
-    /// `in`
-    #[serde(rename = "in")]
-    In = 19,
-    /// `instanceof`
-    #[serde(rename = "instanceof")]
-    Instanceof = 20,
-    /// `**`
-    #[serde(rename = "**")]
->>>>>>> bc66fa90
     Exponential = 21,
 }
 
@@ -441,22 +358,14 @@
 #[generate_derive(CloneIn, ContentEq, ContentHash, ESTree)]
 #[estree(rename_all = "camelCase")]
 pub enum LogicalOperator {
-<<<<<<< HEAD
+    /// `||`
     #[estree(rename = "||")]
     Or = 0,
+    /// `&&`
     #[estree(rename = "&&")]
     And = 1,
+    /// `??`
     #[estree(rename = "??")]
-=======
-    /// `||`
-    #[serde(rename = "||")]
-    Or = 0,
-    /// `&&`
-    #[serde(rename = "&&")]
-    And = 1,
-    /// `??`
-    #[serde(rename = "??")]
->>>>>>> bc66fa90
     Coalesce = 2,
 }
 
@@ -503,42 +412,26 @@
 #[generate_derive(CloneIn, ContentEq, ContentHash, ESTree)]
 #[estree(rename_all = "camelCase")]
 pub enum UnaryOperator {
-<<<<<<< HEAD
+    /// `-`
     #[estree(rename = "-")]
     UnaryNegation = 0,
+    /// `+`
     #[estree(rename = "+")]
     UnaryPlus = 1,
+    /// `!`
     #[estree(rename = "!")]
     LogicalNot = 2,
+    /// `~`
     #[estree(rename = "~")]
     BitwiseNot = 3,
+    /// `typeof`
     #[estree(rename = "typeof")]
     Typeof = 4,
+    /// `void`
     #[estree(rename = "void")]
     Void = 5,
+    /// `delete`
     #[estree(rename = "delete")]
-=======
-    /// `-`
-    #[serde(rename = "-")]
-    UnaryNegation = 0,
-    /// `+`
-    #[serde(rename = "+")]
-    UnaryPlus = 1,
-    /// `!`
-    #[serde(rename = "!")]
-    LogicalNot = 2,
-    /// `~`
-    #[serde(rename = "~")]
-    BitwiseNot = 3,
-    /// `typeof`
-    #[serde(rename = "typeof")]
-    Typeof = 4,
-    /// `void`
-    #[serde(rename = "void")]
-    Void = 5,
-    /// `delete`
-    #[serde(rename = "delete")]
->>>>>>> bc66fa90
     Delete = 6,
 }
 
@@ -590,17 +483,11 @@
 #[generate_derive(CloneIn, ContentEq, ContentHash, ESTree)]
 #[estree(rename_all = "camelCase")]
 pub enum UpdateOperator {
-<<<<<<< HEAD
+    /// `++`
     #[estree(rename = "++")]
     Increment = 0,
+    /// `--`
     #[estree(rename = "--")]
-=======
-    /// `++`
-    #[serde(rename = "++")]
-    Increment = 0,
-    /// `--`
-    #[serde(rename = "--")]
->>>>>>> bc66fa90
     Decrement = 1,
 }
 
