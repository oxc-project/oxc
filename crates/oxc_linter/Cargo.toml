[package]
name                  = "oxc_linter"
version               = "0.0.0"
publish               = false
authors.workspace     = true
description.workspace = true
edition.workspace     = true
homepage.workspace    = true
keywords.workspace    = true
license.workspace     = true
repository.workspace  = true

[dependencies]
oxc_span        = { workspace = true }
oxc_ast         = { workspace = true }
oxc_diagnostics = { workspace = true }
oxc_macros      = { workspace = true }
oxc_semantic    = { workspace = true }
oxc_syntax      = { workspace = true }
oxc_formatter   = { workspace = true }

lazy_static = { workspace = true }                        # used in oxc_macros
serde = { workspace = true, features = ["derive"] }
serde_json  = { workspace = true }
rustc-hash  = { workspace = true }
phf         = { workspace = true, features = ["macros"] }
num-traits  = { workspace = true }

rust-lapper = "1.1.0"

<<<<<<< HEAD
trustfall = "0.5.0"
ron = "0.8.0"

[dev_dependencies]
=======
[dev-dependencies]
>>>>>>> e468cae4
oxc_allocator = { workspace = true }
oxc_parser    = { workspace = true }
miette        = { workspace = true, features = ["fancy-no-backtrace"] }

insta = { version = "1.28.0", features = ["glob"] }<|MERGE_RESOLUTION|>--- conflicted
+++ resolved
@@ -28,14 +28,10 @@
 
 rust-lapper = "1.1.0"
 
-<<<<<<< HEAD
 trustfall = "0.5.0"
 ron = "0.8.0"
 
-[dev_dependencies]
-=======
 [dev-dependencies]
->>>>>>> e468cae4
 oxc_allocator = { workspace = true }
 oxc_parser    = { workspace = true }
 miette        = { workspace = true, features = ["fancy-no-backtrace"] }
