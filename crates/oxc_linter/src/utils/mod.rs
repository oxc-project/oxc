mod config;
mod express;
mod jest;
mod jsdoc;
mod nextjs;
mod promise;
mod react;
mod react_perf;
mod unicorn;
mod vitest;

use std::{io, path::Path};

pub use self::{
    config::*, express::*, jest::*, jsdoc::*, nextjs::*, promise::*, react::*, react_perf::*,
    unicorn::*, vitest::*,
};

/// List of Jest rules that have Vitest equivalents.
const VITEST_COMPATIBLE_JEST_RULES: phf::Set<&'static str> = phf::phf_set! {
    "consistent-test-it",
    "expect-expect",
    "max-expects",
    "max-nested-describe",
    "no-alias-methods",
    "no-commented-out-tests",
    "no-conditional-expect",
    "no-conditional-in-test",
    "no-disabled-tests",
    "no-done-callback",
    "no-duplicate-hooks",
    "no-focused-tests",
    "no-hooks",
    "no-identical-title",
    "no-interpolation-in-snapshots",
    "no-restricted-jest-methods",
    "no-restricted-matchers",
    "no-standalone-expect",
    "no-test-prefixes",
<<<<<<< HEAD
    "no-test-return-statement",
    "prefer-comparison-matcher",
    "prefer-equality-matcher",
    "prefer-expect-resolves",
=======
    "prefer-each",
>>>>>>> c30654a7
    "prefer-hooks-in-order",
    "prefer-hooks-on-top",
    "prefer-lowercase-title",
    "prefer-mock-promise-shorthand",
    "prefer-strict-equal",
    "prefer-to-be",
    "prefer-to-have-length",
    "prefer-todo",
    "require-to-throw-message",
    "require-top-level-describe",
    "valid-describe-callback",
    "valid-expect",
};

// List of Eslint rules that have Typescript equivalents.
const TYPESCRIPT_COMPATIBLE_ESLINT_RULES: phf::Set<&'static str> = phf::phf_set! {
    "class-methods-use-this",
    "default-param-last",
    "init-declarations",
    "max-params",
    "no-array-constructor",
    "no-dupe-class-members",
    "no-empty-function",
    "no-invalid-this",
    "no-loop-func",
    "no-loss-of-precision",
    "no-magic-numbers",
    "no-redeclare",
    "no-restricted-imports",
    "no-shadow",
    "no-unused-expressions",
    "no-unused-vars",
    "no-use-before-define",
    "no-useless-constructor",

    // these rules are equivalents, but not supported
    // "block-spacing",
    // "brace-style",
    // "comma-dangle",
    // "comma-spacing",
    // "func-call-spacing",
    // "indent",
    // "key-spacing",
    // "keyword-spacing",
    // "lines-around-comment",
    // "lines-between-class-members",
    // "no-extra-parens",
    // "no-extra-semi",
    // "object-curly-spacing",
    // "padding-line-between-statements",
    // "quotes",
    // "semi",
    // "space-before-blocks",
    // "space-before-function-paren",
    // "space-infix-ops",
};

/// Check if the Jest rule is adapted to Vitest.
/// Many Vitest rule are essentially ports of Jest plugin rules with minor modifications.
/// For these rules, we use the corresponding jest rules with some adjustments for compatibility.
pub fn is_jest_rule_adapted_to_vitest(rule_name: &str) -> bool {
    VITEST_COMPATIBLE_JEST_RULES.contains(rule_name)
}

/// Check if the Eslint rule is adapted to Typescript.
/// Many Typescript rule are essentially ports of Eslint plugin rules with minor modifications.
/// For these rules, we use the corresponding eslint rules with some adjustments for compatibility.
pub fn is_eslint_rule_adapted_to_typescript(rule_name: &str) -> bool {
    TYPESCRIPT_COMPATIBLE_ESLINT_RULES.contains(rule_name)
}

pub fn read_to_string(path: &Path) -> io::Result<String> {
    // `simdutf8` is faster than `std::str::from_utf8` which `fs::read_to_string` uses internally
    let bytes = std::fs::read(path)?;
    if simdutf8::basic::from_utf8(&bytes).is_err() {
        // Same error as `fs::read_to_string` produces (`io::Error::INVALID_UTF8`)
        return Err(io::Error::new(
            io::ErrorKind::InvalidData,
            "stream did not contain valid UTF-8",
        ));
    }
    // SAFETY: `simdutf8` has ensured it's a valid UTF-8 string
    Ok(unsafe { String::from_utf8_unchecked(bytes) })
}<|MERGE_RESOLUTION|>--- conflicted
+++ resolved
@@ -37,14 +37,11 @@
     "no-restricted-matchers",
     "no-standalone-expect",
     "no-test-prefixes",
-<<<<<<< HEAD
     "no-test-return-statement",
     "prefer-comparison-matcher",
+    "prefer-each",
     "prefer-equality-matcher",
     "prefer-expect-resolves",
-=======
-    "prefer-each",
->>>>>>> c30654a7
     "prefer-hooks-in-order",
     "prefer-hooks-on-top",
     "prefer-lowercase-title",
