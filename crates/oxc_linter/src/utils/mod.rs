mod config;
mod express;
mod jest;
mod jsdoc;
mod nextjs;
mod promise;
mod react;
mod react_perf;
mod unicorn;
mod vitest;

use std::{io, path::Path};

pub use self::{
    config::*, express::*, jest::*, jsdoc::*, nextjs::*, promise::*, react::*, react_perf::*,
    unicorn::*, vitest::*,
};

/// List of Jest rules that have Vitest equivalents.
const VITEST_COMPATIBLE_JEST_RULES: phf::Set<&'static str> = phf::phf_set! {
    "consistent-test-it",
    "expect-expect",
    "max-expects",
    "max-nested-describe",
    "no-alias-methods",
    "no-commented-out-tests",
    "no-conditional-expect",
    "no-conditional-in-test",
    "no-disabled-tests",
    "no-duplicate-hooks",
    "no-focused-tests",
    "no-hooks",
    "no-identical-title",
    "no-interpolation-in-snapshots",
    "no-restricted-jest-methods",
    "no-restricted-matchers",
    "no-test-prefixes",
    "no-test-return-statement",
    "prefer-comparison-matcher",
    "prefer-each",
    "prefer-equality-matcher",
    "prefer-expect-resolves",
    "prefer-hooks-in-order",
<<<<<<< HEAD
    "prefer-lowercase-title",
=======
    "prefer-hooks-on-top",
    "prefer-mock-promise-shorthand",
    "prefer-strict-equal",
    "prefer-to-have-length",
    "prefer-todo",
    "require-to-throw-message",
    "require-top-level-describe",
>>>>>>> 77ef61a6
    "valid-describe-callback",
    "valid-expect",
};

// List of Eslint rules that have Typescript equivalents.
const TYPESCRIPT_COMPATIBLE_ESLINT_RULES: phf::Set<&'static str> = phf::phf_set! {
    "class-methods-use-this",
    "default-param-last",
    "init-declarations",
    "max-params",
    "no-array-constructor",
    "no-dupe-class-members",
    "no-empty-function",
    "no-invalid-this",
    "no-loop-func",
    "no-loss-of-precision",
    "no-magic-numbers",
    "no-redeclare",
    "no-restricted-imports",
    "no-shadow",
    "no-unused-expressions",
    "no-unused-vars",
    "no-use-before-define",
    "no-useless-constructor",

    // these rules are equivalents, but not supported
    // "block-spacing",
    // "brace-style",
    // "comma-dangle",
    // "comma-spacing",
    // "func-call-spacing",
    // "indent",
    // "key-spacing",
    // "keyword-spacing",
    // "lines-around-comment",
    // "lines-between-class-members",
    // "no-extra-parens",
    // "no-extra-semi",
    // "object-curly-spacing",
    // "padding-line-between-statements",
    // "quotes",
    // "semi",
    // "space-before-blocks",
    // "space-before-function-paren",
    // "space-infix-ops",
};

/// Check if the Jest rule is adapted to Vitest.
/// Many Vitest rule are essentially ports of Jest plugin rules with minor modifications.
/// For these rules, we use the corresponding jest rules with some adjustments for compatibility.
pub fn is_jest_rule_adapted_to_vitest(rule_name: &str) -> bool {
    VITEST_COMPATIBLE_JEST_RULES.contains(rule_name)
}

/// Check if the Eslint rule is adapted to Typescript.
/// Many Typescript rule are essentially ports of Eslint plugin rules with minor modifications.
/// For these rules, we use the corresponding eslint rules with some adjustments for compatibility.
pub fn is_eslint_rule_adapted_to_typescript(rule_name: &str) -> bool {
    TYPESCRIPT_COMPATIBLE_ESLINT_RULES.contains(rule_name)
}

pub fn read_to_string(path: &Path) -> io::Result<String> {
    // `simdutf8` is faster than `std::str::from_utf8` which `fs::read_to_string` uses internally
    let bytes = std::fs::read(path)?;
    if simdutf8::basic::from_utf8(&bytes).is_err() {
        // Same error as `fs::read_to_string` produces (`io::Error::INVALID_UTF8`)
        return Err(io::Error::new(
            io::ErrorKind::InvalidData,
            "stream did not contain valid UTF-8",
        ));
    }
    // SAFETY: `simdutf8` has ensured it's a valid UTF-8 string
    Ok(unsafe { String::from_utf8_unchecked(bytes) })
}<|MERGE_RESOLUTION|>--- conflicted
+++ resolved
@@ -41,17 +41,14 @@
     "prefer-equality-matcher",
     "prefer-expect-resolves",
     "prefer-hooks-in-order",
-<<<<<<< HEAD
+    "prefer-hooks-on-top",
     "prefer-lowercase-title",
-=======
-    "prefer-hooks-on-top",
     "prefer-mock-promise-shorthand",
     "prefer-strict-equal",
     "prefer-to-have-length",
     "prefer-todo",
     "require-to-throw-message",
     "require-top-level-describe",
->>>>>>> 77ef61a6
     "valid-describe-callback",
     "valid-expect",
 };
