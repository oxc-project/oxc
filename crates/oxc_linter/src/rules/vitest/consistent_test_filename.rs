--- conflicted
+++ resolved
@@ -82,28 +82,16 @@
     ///
     /// ### Why is this bad?
     ///
-<<<<<<< HEAD
-    /// Files that are tests but with an unexpected filename make hard to distinguish between
-=======
     /// Files that are tests but with an unexpected filename make it hard to distinguish between
->>>>>>> a5565f98
     /// source code files and test files.
     ///
     /// ### Examples
     ///
-<<<<<<< HEAD
-    /// An example of an **incorrect** file path for this rule configured as {"allTestPattern": "__tests__",  "pattern": r".*\.spec\.ts$"}:
-    ///
-    /// __tests__/2.ts
-    ///
-    /// An example of a **correct** file path for this rule configured as {"allTestPattern": "__tests__",  "pattern": r".*\.spec\.ts$"}:
-=======
     /// An example of an **incorrect** file path for this rule configured as `{"allTestPattern": "__tests__",  "pattern": ".*\.spec\.ts$"}`:
     ///
     /// __tests__/2.ts
     ///
     /// An example of a **correct** file path for this rule configured as `{"allTestPattern": "__tests__",  "pattern": ".*\.spec\.ts$"}`:
->>>>>>> a5565f98
     ///
     /// __tests__/2.spec.ts
     ///
