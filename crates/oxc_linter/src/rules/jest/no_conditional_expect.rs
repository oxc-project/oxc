use oxc_ast::AstKind;
use oxc_diagnostics::OxcDiagnostic;
use oxc_macros::declare_oxc_lint;
use oxc_semantic::{AstNode, AstNodeId};
use oxc_span::Span;
use rustc_hash::FxHashSet;

use crate::{
    context::LintContext,
    rule::Rule,
    utils::{
        collect_possible_jest_call_node, get_test_plugin_name, is_type_of_jest_fn_call,
        parse_expect_jest_fn_call, JestFnKind, JestGeneralFnKind, PossibleJestNode, TestPluginName,
    },
};

<<<<<<< HEAD
fn no_conditional_expect_diagnostic(x0: TestPluginName, span1: Span) -> OxcDiagnostic {
    OxcDiagnostic::warn(format!("{x0}(no-conditional-expect): Unexpected conditional expect"))
=======
fn no_conditional_expect_diagnostic(span0: Span) -> OxcDiagnostic {
    OxcDiagnostic::warn("Unexpected conditional expect")
>>>>>>> 25dab7b1
        .with_help("Avoid calling `expect` conditionally`")
        .with_label(span1)
}

#[derive(Debug, Default, Clone)]
pub struct NoConditionalExpect;

declare_oxc_lint!(
    /// ### What it does
    ///
    /// This rule prevents the use of expect in conditional blocks, such as ifs & catch(s).
    /// This includes using expect in callbacks to functions named catch, which are assumed to be promises.
    ///
    /// ### Why is this bad?
    ///
    /// Jest only considers a test to have failed if it throws an error, meaning if calls to assertion functions like expect occur in conditional code such as a catch statement, tests can end up passing but not actually test anything.
    /// Additionally, conditionals tend to make tests more brittle and complex, as they increase the amount of mental thinking needed to understand what is actually being tested.
    ///
    /// ### Example
    /// ```javascript
    /// it('foo', () => {
    ///   doTest && expect(1).toBe(2);
    /// });
    ///
    /// it('bar', () => {
    ///   if (!skipTest) {
    ///     expect(1).toEqual(2);
    ///   }
    /// });
    ///
    /// it('throws an error', async () => {
    //   await foo().catch(error => expect(error).toBeInstanceOf(error));
    // });
    /// ```
    ///
    /// This rule is compatible with [eslint-plugin-vitest](https://github.com/veritem/eslint-plugin-vitest/blob/main/docs/rules/no-conditional-expect.md),
    /// to use it, add the following configuration to your `.eslintrc.json`:
    ///
    /// ```json
    /// {
    ///   "rules": {
    ///      "vitest/no-conditional-expect": "error"
    ///   }
    /// }
    /// ```
    NoConditionalExpect,
    correctness
);

// To flag we encountered a conditional block/catch block when traversing the parents.
#[derive(Debug, Clone, Copy)]
struct InConditional(bool);

impl Rule for NoConditionalExpect {
    fn run_once(&self, ctx: &LintContext) {
        for node in &collect_possible_jest_call_node(ctx) {
            run(node, ctx);
        }
    }
}

fn run<'a>(possible_jest_node: &PossibleJestNode<'a, '_>, ctx: &LintContext<'a>) {
    let node = possible_jest_node.node;
    if let AstKind::CallExpression(call_expr) = node.kind() {
        let Some(jest_fn_call) = parse_expect_jest_fn_call(call_expr, possible_jest_node, ctx)
        else {
            return;
        };

        // Record visited nodes for avoid infinite loop.
        let mut visited = FxHashSet::default();

        // When first visiting the node, we assume it's not in a conditional block.
        let has_condition_or_catch = check_parents(node, &mut visited, InConditional(false), ctx);
        let plugin_name = get_test_plugin_name(ctx);
        if matches!(has_condition_or_catch, InConditional(true)) {
            ctx.diagnostic(no_conditional_expect_diagnostic(plugin_name, jest_fn_call.head.span));
        }
    }
}

fn check_parents<'a>(
    node: &AstNode<'a>,
    visited: &mut FxHashSet<AstNodeId>,
    in_conditional: InConditional,
    ctx: &LintContext<'a>,
) -> InConditional {
    // if the node is already visited, we should return `false` to avoid infinite loop.
    if !visited.insert(node.id()) {
        return InConditional(false);
    }

    let Some(parent_node) = ctx.nodes().parent_node(node.id()) else {
        return InConditional(false);
    };

    match parent_node.kind() {
        AstKind::CallExpression(call_expr) => {
            let jest_node = PossibleJestNode { node: parent_node, original: None };

            if is_type_of_jest_fn_call(
                call_expr,
                &jest_node,
                ctx,
                &[JestFnKind::General(JestGeneralFnKind::Test)],
            ) {
                return in_conditional;
            }

            if let Some(member_expr) = call_expr.callee.as_member_expression() {
                if member_expr.static_property_name() == Some("catch") {
                    return check_parents(parent_node, visited, InConditional(true), ctx);
                }
            }
        }
        AstKind::CatchClause(_)
        | AstKind::SwitchStatement(_)
        | AstKind::IfStatement(_)
        | AstKind::ConditionalExpression(_)
        | AstKind::AwaitExpression(_)
        | AstKind::LogicalExpression(_) => {
            return check_parents(parent_node, visited, InConditional(true), ctx);
        }
        AstKind::Function(function) => {
            let Some(ident) = &function.id else {
                return InConditional(false);
            };
            let symbol_table = ctx.semantic().symbols();
            let Some(symbol_id) = ident.symbol_id.get() else {
                return InConditional(false);
            };

            // Consider cases like:
            // ```javascript
            // function foo() {
            //   foo()
            // }
            // ````
            // To avoid infinite loop, we need to check if the function is already visited when
            // call `check_parents`.
            let boolean = symbol_table.get_resolved_references(symbol_id).any(|reference| {
                let Some(parent) = ctx.nodes().parent_node(reference.node_id()) else {
                    return false;
                };
                matches!(check_parents(parent, visited, in_conditional, ctx), InConditional(true))
            });
            return InConditional(boolean);
        }
        AstKind::Program(_) => return InConditional(false),
        _ => {}
    }

    check_parents(parent_node, visited, in_conditional, ctx)
}

#[test]
fn test() {
    use crate::tester::Tester;

    let mut pass = vec![
        (
            "
                it('foo', () => {
                    expect(1).toBe(2);
                });
            ",
            None,
        ),
        (
            "
                it('foo', () => {
                    expect(!true).toBe(false);
                });
            ",
            None,
        ),
        (
            "
                it('foo', () => {
                    process.env.FAIL && setNum(1);
                    expect(num).toBe(2);
                });
            ",
            None,
        ),
        (
            "
                function getValue() {
                    let num = 2;
                    process.env.FAIL && setNum(1);
                    return num;
                }
                it('foo', () => {
                expect(getValue()).toBe(2);
                });
            ",
            None,
        ),
        (
            "
                it('foo', () => {
                    process.env.FAIL || setNum(1);
                    expect(num).toBe(2);
                });
            ",
            None,
        ),
        (
            "
                function getValue() {
                    let num = 2;
                    process.env.FAIL || setNum(1);
                    return num;
                }
                it('foo', () => {
                    expect(getValue()).toBe(2);
                });
            ",
            None,
        ),
        (
            "
                it('foo', () => {
                    const num = process.env.FAIL ? 1 : 2;
                    expect(num).toBe(2);
                });
            ",
            None,
        ),
        (
            "
                function getValue() {
                    return process.env.FAIL ? 1 : 2
                }

                it('foo', () => {
                    expect(getValue()).toBe(2);
                });
            ",
            None,
        ),
        (
            "
                it('foo', () => {
                    let num;

                    switch(process.env.FAIL) {
                        case true:
                        num = 1;
                        break;
                        case false:
                        num = 2;
                        break;
                    }

                    expect(num).toBe(2);
                });
            ",
            None,
        ),
        (
            "
                function getValue() {
                    switch(process.env.FAIL) {
                    case true:
                        return 1;
                    case false:
                        return 2;
                    }
                }

                it('foo', () => {
                    expect(getValue()).toBe(2);
                });
            ",
            None,
        ),
        (
            "
                it('foo', () => {
                    let num = 2;

                    if(process.env.FAIL) {
                        num = 1;
                    }

                    expect(num).toBe(2);
                });
            ",
            None,
        ),
        (
            "
                function getValue() {
                    if(process.env.FAIL) {
                        return 1;
                    }
                    return 2;
                }

                it('foo', () => {
                    expect(getValue()).toBe(2);
                });
            ",
            None,
        ),
        (
            "
                it('foo', () => {
                    try {
                        // do something
                    } catch {
                        // ignore errors
                    } finally {
                        expect(something).toHaveBeenCalled();
                    }
                });
            ",
            None,
        ),
        (
            "
                it('foo', () => {
                    try {
                        // do something
                    } catch {
                        // ignore errors
                    }

                    expect(something).toHaveBeenCalled();
                });
            ",
            None,
        ),
        (
            "
                function getValue() {
                    try {
                        // do something
                    } catch {
                        // ignore errors
                    } finally {
                        expect(something).toHaveBeenCalled();
                    }
                }
                it('foo', getValue);
            ",
            None,
        ),
        (
            "
                function getValue() {
                    try {
                        process.env.FAIL.toString();

                        return 1;
                    } catch {
                        return 2;
                    }
                }

                it('foo', () => {
                    expect(getValue()).toBe(2);
                });
            ",
            None,
        ),
        (
            "
                it('works', async () => {
                    try {
                        await Promise.resolve().then(() => {
                        throw new Error('oh noes!');
                        });
                    } catch {
                        // ignore errors
                    } finally {
                        expect(something).toHaveBeenCalled();
                    }
                });
            ",
            None,
        ),
        (
            "
                it('works', async () => {
                    await doSomething().catch(error => error);

                    expect(error).toBeInstanceOf(Error);
                });
            ",
            None,
        ),
        (
            "
                it('works', async () => {
                    try {
                        await Promise.resolve().then(() => {
                            throw new Error('oh noes!');
                        });
                    } catch {
                        // ignore errors
                    }

                    expect(something).toHaveBeenCalled();
                });
            ",
            None,
        ),
        (
            "function verifyVNodeTree(vnode) {
                    if (vnode._nextDom) {
                        expect.fail('vnode should not have _nextDom:' + vnode._nextDom);
                    }

                    if (vnode._children) {
                        for (let child of vnode._children) {
                            if (child) {
                                verifyVNodeTree(child);
                            }
                        }
                    }
                }",
            None,
        ),
    ];

    let mut fail = vec![
        (
            "
                it('foo', () => {
                    something && expect(something).toHaveBeenCalled();
                })
            ",
            None,
        ),
        (
            "
                it('foo', () => {
                    a || b && expect(something).toHaveBeenCalled();
                })
            ",
            None,
        ),
        (
            "
                it('foo', () => {
                    (a || b) && expect(something).toHaveBeenCalled();
                })
            ",
            None,
        ),
        (
            "
                it('foo', () => {
                    a || (b && expect(something).toHaveBeenCalled());
                })
            ",
            None,
        ),
        (
            "
                it('foo', () => {
                    a && b && expect(something).toHaveBeenCalled();
                })
            ",
            None,
        ),
        (
            "
                it('foo', () => {
                    a && b || expect(something).toHaveBeenCalled();
                })
            ",
            None,
        ),
        (
            "
                it('foo', () => {
                    (a && b) || expect(something).toHaveBeenCalled();
                })
            ",
            None,
        ),
        (
            "
                function getValue() {
                    something && expect(something).toHaveBeenCalled();
                }

                it('foo', getValue);
            ",
            None,
        ),
        (
            "
                it('foo', () => {
                    something || expect(something).toHaveBeenCalled();
                })
            ",
            None,
        ),
        (
            "
                it.each``('foo', () => {
                    something || expect(something).toHaveBeenCalled();
                })
            ",
            None,
        ),
        (
            "
                it.each()('foo', () => {
                    something || expect(something).toHaveBeenCalled();
                })
            ",
            None,
        ),
        (
            "
                function getValue() {
                    something || expect(something).toHaveBeenCalled();
                }

                it('foo', getValue);
            ",
            None,
        ),
        (
            "
                it('foo', () => {
                    something ? expect(something).toHaveBeenCalled() : noop();
                })
            ",
            None,
        ),
        (
            "
                function getValue() {
                    something ? expect(something).toHaveBeenCalled() : noop();
                }

                it('foo', getValue);
            ",
            None,
        ),
        (
            "
                it('foo', () => {
                    something ? noop() : expect(something).toHaveBeenCalled();
                })
            ",
            None,
        ),
        (
            "
                it.each``('foo', () => {
                    something ? noop() : expect(something).toHaveBeenCalled();
                })
            ",
            None,
        ),
        (
            "
                it.each()('foo', () => {
                    something ? noop() : expect(something).toHaveBeenCalled();
                })
            ",
            None,
        ),
        (
            "
                function getValue() {
                    something ? noop() : expect(something).toHaveBeenCalled();
                }

                it('foo', getValue);
            ",
            None,
        ),
        (
            "
                it('foo', () => {
                    switch(something) {
                    case 'value':
                        break;
                    default:
                        expect(something).toHaveBeenCalled();
                    }
                })
            ",
            None,
        ),
        (
            "
                it('foo', () => {
                    switch(something) {
                    case 'value':
                        expect(something).toHaveBeenCalled();
                    default:
                        break;
                    }
                })
            ",
            None,
        ),
        (
            "
                it.each``('foo', () => {
                    switch(something) {
                    case 'value':
                        expect(something).toHaveBeenCalled();
                    default:
                        break;
                    }
                })
            ",
            None,
        ),
        (
            "
                it.each()('foo', () => {
                    switch(something) {
                    case 'value':
                        expect(something).toHaveBeenCalled();
                    default:
                        break;
                    }
                })
            ",
            None,
        ),
        (
            "
                function getValue() {
                    switch(something) {
                    case 'value':
                        break;
                    default:
                        expect(something).toHaveBeenCalled();
                    }
                }

                it('foo', getValue);
            ",
            None,
        ),
        (
            "
                it('foo', () => {
                    if(doSomething) {
                        expect(something).toHaveBeenCalled();
                    }
                })
            ",
            None,
        ),
        (
            "
                it('foo', () => {
                    if(!doSomething) {
                        // do nothing
                    } else {
                        expect(something).toHaveBeenCalled();
                    }
                })
            ",
            None,
        ),
        (
            "
                it.each``('foo', () => {
                    if(!doSomething) {
                        // do nothing
                    } else {
                        expect(something).toHaveBeenCalled();
                    }
                })
            ",
            None,
        ),
        (
            "
                it.each()('foo', () => {
                    if(!doSomething) {
                        // do nothing
                    } else {
                        expect(something).toHaveBeenCalled();
                    }
                })
            ",
            None,
        ),
        (
            "
                function getValue() {
                    if(doSomething) {
                        expect(something).toHaveBeenCalled();
                    }
                }

                it('foo', getValue);
            ",
            None,
        ),
        (
            "
                function getValue() {
                    if(!doSomething) {
                    // do nothing
                    } else {
                    expect(something).toHaveBeenCalled();
                    }
                }

                it('foo', getValue);
            ",
            None,
        ),
        (
            "
                it('foo', () => {
                    try {

                    } catch (err) {
                    expect(err).toMatch('Error');
                    }
                })
            ",
            None,
        ),
        (
            "
                it.each``('foo', () => {
                    try {

                    } catch (err) {
                    expect(err).toMatch('Error');
                    }
                })
            ",
            None,
        ),
        (
            "
                it.each()('foo', () => {
                    try {

                    } catch (err) {
                        expect(err).toMatch('Error');
                    }
                })
            ",
            None,
        ),
        (
            "
                it.skip.each``('foo', () => {
                    try {

                    } catch (err) {
                        expect(err).toMatch('Error');
                    }
                })
            ",
            None,
        ),
        (
            "
                it.skip.each()('foo', () => {
                    try {

                    } catch (err) {
                        expect(err).toMatch('Error');
                    }
                })
            ",
            None,
        ),
        (
            "
                function getValue() {
                    try {
                    // do something
                    } catch {
                    expect(something).toHaveBeenCalled();
                    }
                }

                it('foo', getValue);
            ",
            None,
        ),
        (
            "
                it('works', async () => {
                    await Promise.resolve()
                    .then(() => { throw new Error('oh noes!'); })
                    .catch(error => expect(error).toBeInstanceOf(Error));
                });
            ",
            None,
        ),
        (
            "
                it('works', async () => {
                    await Promise.resolve()
                    .then(() => { throw new Error('oh noes!'); })
                    .catch(error => expect(error).toBeInstanceOf(Error))
                    .then(() => { throw new Error('oh noes!'); })
                    .catch(error => expect(error).toBeInstanceOf(Error))
                    .then(() => { throw new Error('oh noes!'); })
                    .catch(error => expect(error).toBeInstanceOf(Error));
                });
            ",
            None,
        ),
        (
            "
			        it('works', async () => {
			          await Promise.resolve()
			            .catch(error => expect(error).toBeInstanceOf(Error))
			            .catch(error => expect(error).toBeInstanceOf(Error))
			            .catch(error => expect(error).toBeInstanceOf(Error));
			        });
			      ",
            None,
        ),
        (
            "
                it('works', async () => {
                    await Promise.resolve()
                    .catch(error => expect(error).toBeInstanceOf(Error))
                    .then(() => { throw new Error('oh noes!'); })
                    .then(() => { throw new Error('oh noes!'); })
                    .then(() => { throw new Error('oh noes!'); });
                });
            ",
            None,
        ),
        (
            "
                it('works', async () => {
                    await somePromise
                    .then(() => { throw new Error('oh noes!'); })
                    .catch(error => expect(error).toBeInstanceOf(Error));
                });
            ",
            None,
        ),
        (
            "
                it('works', async () => {
                    await somePromise.catch(error => expect(error).toBeInstanceOf(Error));
                });
            ",
            None,
        ),
        (
            "
            it('works', async () => {
                verifyVNodeTree(vnode);

                function verifyVNodeTree(vnode) {
                    if (vnode._nextDom) {
                        expect.fail('vnode should not have _nextDom:' + vnode._nextDom);
                    }

                    if (vnode._children) {
                        for (let child of vnode._children) {
                            if (child) {
                                    verifyVNodeTree(child);
                            }
                        }
                    }
                }
            });
            ",
            None,
        ),
    ];

    let pass_vitest = vec![
        "
            it('foo', () => {
                process.env.FAIL && setNum(1);

                expect(num).toBe(2);
            });
        ",
        "
            function getValue() {
                let num = 2;

                process.env.FAIL && setNum(1);

                return num;
            }

            it('foo', () => {
                expect(getValue()).toBe(2);
            });
        ",
        "
            function getValue() {
                let num = 2;

                process.env.FAIL || setNum(1);

                return num;
            }

            it('foo', () => {
                expect(getValue()).toBe(2);
            });
        ",
        "
            it('foo', () => {
                const num = process.env.FAIL ? 1 : 2;

                expect(num).toBe(2);
            });
        ",
        "
            function getValue() {
                return process.env.FAIL ? 1 : 2
            }

            it('foo', () => {
                expect(getValue()).toBe(2);
            });
        ",
    ];

    let fail_vitest = vec![
        "
            it('foo', () => {
                something && expect(something).toHaveBeenCalled();
            })
        ",
        "
            it('foo', () => {
                a || (b && expect(something).toHaveBeenCalled());
            })
        ",
        "
            it.each``('foo', () => {
                something || expect(something).toHaveBeenCalled();
            });
        ",
        "
            it.each()('foo', () => {
                something || expect(something).toHaveBeenCalled();
            })
        ",
        "
            function getValue() {
                something || expect(something).toHaveBeenCalled();
            }
            it('foo', getValue);
        ",
        "
            it('foo', () => {
                something ? expect(something).toHaveBeenCalled() : noop();
            })
        ",
        "
            function getValue() {
                something ? expect(something).toHaveBeenCalled() : noop();
            }

            it('foo', getValue);
        ",
        "
            it('foo', () => {
                something ? noop() : expect(something).toHaveBeenCalled();
            })
        ",
    ];

    pass.extend(pass_vitest.into_iter().map(|x| (x, None)));
    fail.extend(fail_vitest.into_iter().map(|x| (x, None)));

    Tester::new(NoConditionalExpect::NAME, pass, fail)
        .with_jest_plugin(true)
        .with_vitest_plugin(true)
        .test_and_snapshot();
}<|MERGE_RESOLUTION|>--- conflicted
+++ resolved
@@ -9,20 +9,15 @@
     context::LintContext,
     rule::Rule,
     utils::{
-        collect_possible_jest_call_node, get_test_plugin_name, is_type_of_jest_fn_call,
-        parse_expect_jest_fn_call, JestFnKind, JestGeneralFnKind, PossibleJestNode, TestPluginName,
+        collect_possible_jest_call_node, is_type_of_jest_fn_call, parse_expect_jest_fn_call,
+        JestFnKind, JestGeneralFnKind, PossibleJestNode,
     },
 };
 
-<<<<<<< HEAD
-fn no_conditional_expect_diagnostic(x0: TestPluginName, span1: Span) -> OxcDiagnostic {
-    OxcDiagnostic::warn(format!("{x0}(no-conditional-expect): Unexpected conditional expect"))
-=======
 fn no_conditional_expect_diagnostic(span0: Span) -> OxcDiagnostic {
     OxcDiagnostic::warn("Unexpected conditional expect")
->>>>>>> 25dab7b1
         .with_help("Avoid calling `expect` conditionally`")
-        .with_label(span1)
+        .with_label(span0)
 }
 
 #[derive(Debug, Default, Clone)]
@@ -95,9 +90,8 @@
 
         // When first visiting the node, we assume it's not in a conditional block.
         let has_condition_or_catch = check_parents(node, &mut visited, InConditional(false), ctx);
-        let plugin_name = get_test_plugin_name(ctx);
         if matches!(has_condition_or_catch, InConditional(true)) {
-            ctx.diagnostic(no_conditional_expect_diagnostic(plugin_name, jest_fn_call.head.span));
+            ctx.diagnostic(no_conditional_expect_diagnostic(jest_fn_call.head.span));
         }
     }
 }
