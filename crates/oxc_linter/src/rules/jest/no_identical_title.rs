--- conflicted
+++ resolved
@@ -13,28 +13,12 @@
     context::LintContext,
     rule::Rule,
     utils::{
-        collect_possible_jest_call_node, get_test_plugin_name, parse_general_jest_fn_call,
-        JestFnKind, JestGeneralFnKind, PossibleJestNode, TestPluginName,
+        collect_possible_jest_call_node, parse_general_jest_fn_call, JestFnKind, JestGeneralFnKind,
+        PossibleJestNode,
     },
     AstNode,
 };
 
-<<<<<<< HEAD
-fn describe_repeat(x0: TestPluginName, span1: Span) -> OxcDiagnostic {
-    OxcDiagnostic::warn(format!("
-      {x0}(no-identical-title): Describe block title is used multiple times in the same describe block.",
-    ))
-    .with_help("Change the title of describe block.")
-    .with_label(span1)
-}
-
-fn test_repeat(x0: TestPluginName, span1: Span) -> OxcDiagnostic {
-    OxcDiagnostic::warn(format!(
-        "{x0}(no-identical-title): Test title is used multiple times in the same describe block.",
-    ))
-    .with_help("Change the title of test.")
-    .with_label(span1)
-=======
 fn describe_repeat(span0: Span) -> OxcDiagnostic {
     OxcDiagnostic::warn("Describe block title is used multiple times in the same describe block.")
         .with_help("Change the title of describe block.")
@@ -45,7 +29,6 @@
     OxcDiagnostic::warn("Test title is used multiple times in the same describe block.")
         .with_help("Change the title of test.")
         .with_label(span0)
->>>>>>> 25dab7b1
 }
 
 #[derive(Debug, Default, Clone)]
@@ -125,15 +108,14 @@
             for i in 1..kind_and_spans.len() {
                 let (span, kind, parent_id) = kind_and_spans[i];
                 let (_, prev_kind, prev_parent) = kind_and_spans[i - 1];
-                let plugin_name = get_test_plugin_name(ctx);
 
                 if kind == prev_kind && parent_id == prev_parent {
                     match kind {
                         JestFnKind::General(JestGeneralFnKind::Describe) => {
-                            ctx.diagnostic(describe_repeat(plugin_name, span));
+                            ctx.diagnostic(describe_repeat(span));
                         }
                         JestFnKind::General(JestGeneralFnKind::Test) => {
-                            ctx.diagnostic(test_repeat(plugin_name, span));
+                            ctx.diagnostic(test_repeat(span));
                         }
                         _ => {}
                     }
