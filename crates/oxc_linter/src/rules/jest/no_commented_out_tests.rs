use lazy_static::lazy_static;
use oxc_diagnostics::OxcDiagnostic;
use oxc_macros::declare_oxc_lint;
use oxc_span::Span;
use regex::Regex;

use crate::{
    context::LintContext,
    rule::Rule,
    utils::{get_test_plugin_name, TestPluginName},
};

<<<<<<< HEAD
fn no_commented_out_tests_diagnostic(x0: TestPluginName, span1: Span) -> OxcDiagnostic {
    OxcDiagnostic::warn(format!("{x0}(no-commented-out-tests): Some tests seem to be commented"))
        .with_help("Remove or uncomment this comment")
        .with_label(span1)
=======
fn no_commented_out_tests_diagnostic(span0: Span) -> OxcDiagnostic {
    OxcDiagnostic::warn("Some tests seem to be commented")
        .with_help("Remove or uncomment this comment")
        .with_label(span0)
>>>>>>> 25dab7b1
}

#[derive(Debug, Default, Clone)]
pub struct NoCommentedOutTests;

declare_oxc_lint!(
    /// ### What it does
    ///
    /// This rule raises a warning about commented out tests. It's similar to
    /// no-disabled-tests rule.
    ///
    /// ### Why is this bad?
    ///
    /// You may forget to uncomment some tests. This rule raises a warning about commented out tests. It's similar to
    /// no-disabled-tests rule.
    ///
    /// ### Example
    ///
    /// ```javascript
    /// // describe('foo', () => {});
    /// // it('foo', () => {});
    /// // test('foo', () => {});
    ///
    /// // describe.skip('foo', () => {});
    /// // it.skip('foo', () => {});
    /// // test.skip('foo', () => {});
    /// ```
    ///
    /// This rule is compatible with [eslint-plugin-vitest](https://github.com/veritem/eslint-plugin-vitest/blob/main/docs/rules/no-commented-out-tests.md),
    /// to use it, add the following configuration to your `.eslintrc.json`:
    ///
    /// ```json
    /// {
    ///   "rules": {
    ///      "vitest/no-commented-out-tests": "error"
    ///   }
    /// }
    /// ```
    NoCommentedOutTests,
    suspicious
);

impl Rule for NoCommentedOutTests {
    fn run_once(&self, ctx: &LintContext) {
        lazy_static! {
        //  /^\s*[xf]?(test|it|describe)(\.\w+|\[['"]\w+['"]\])?\s*\(/mu
            static ref RE: Regex =
            Regex::new(r#"(?mu)^\s*[xf]?(test|it|describe)(\.\w+|\[['"]\w+['"]\])?\s*\("#).unwrap();
        }
        let comments = ctx.semantic().trivias().comments();
        let source_text = ctx.semantic().source_text();
        let commented_tests = comments.filter_map(|comment| {
            let text = comment.span.source_text(source_text);
            if RE.is_match(text) {
                Some(comment.span)
            } else {
                None
            }
        });
        let plugin_name = get_test_plugin_name(ctx);

        for span in commented_tests {
            ctx.diagnostic(no_commented_out_tests_diagnostic(plugin_name, span));
        }
    }
}

#[test]
fn test() {
    use crate::tester::Tester;

    let mut pass = vec![
        ("// foo('bar', function () {})", None),
        ("describe('foo', function () {})", None),
        ("it('foo', function () {})", None),
        ("describe.only('foo', function () {})", None),
        ("it.only('foo', function () {})", None),
        ("it.concurrent('foo', function () {})", None),
        ("test('foo', function () {})", None),
        ("test.only('foo', function () {})", None),
        ("test.concurrent('foo', function () {})", None),
        ("var appliedSkip = describe.skip; appliedSkip.apply(describe)", None),
        ("var calledSkip = it.skip; calledSkip.call(it)", None),
        ("({ f: function () {} }).f()", None),
        ("(a || b).f()", None),
        ("itHappensToStartWithIt()", None),
        ("testSomething()", None),
        ("// latest(dates)", None),
        ("// TODO: unify with Git implementation from Shipit (?)", None),
        ("#!/usr/bin/env node", None),
        (
            r#"
              import { pending } from "actions"
              test("foo", () => { expect(pending()).toEqual({}) })
            "#,
            None,
        ),
        (
            r#"
              const { pending } = require("actions")
              test("foo", () => { expect(pending()).toEqual({}) })
            "#,
            None,
        ),
        (
            r#"
              test("foo", () => {
                const pending = getPending()
                expect(pending()).toEqual({})
              })
            "#,
            None,
        ),
        (
            r#"
              test("foo", () => { expect(pending()).toEqual({}) })
              function pending() { return {} }
            "#,
            None,
        ),
    ];

    let mut fail = vec![
        ("// fdescribe('foo', function () {})", None),
        ("// describe['skip']('foo', function () {})", None),
        ("// describe['skip']('foo', function () {})", None),
        ("// it.skip('foo', function () {})", None),
        ("// it.only('foo', function () {})", None),
        ("// it.concurrent('foo', function () {})", None),
        ("// it['skip']('foo', function () {})", None),
        ("// test.skip('foo', function () {})", None),
        ("// test.concurrent('foo', function () {})", None),
        ("// test['skip']('foo', function () {})", None),
        ("// xdescribe('foo', function () {})", None),
        ("// xit('foo', function () {})", None),
        ("// fit('foo', function () {})", None),
        ("// xtest('foo', function () {})", None),
        (
            r#"
              // test(
              //   "foo", function () {}
              // )
            "#,
            None,
        ),
        (
            r#"
              /* test
                (
                  "foo", function () {}
                )
              */
            "#,
            None,
        ),
        ("// it('has title but no callback')", None),
        ("// it()", None),
        ("// test.someNewMethodThatMightBeAddedInTheFuture()", None),
        ("// test['someNewMethodThatMightBeAddedInTheFuture']()", None),
        ("// test('has title but no callback')", None),
        (
            r"
              foo()
              /*
                describe('has title but no callback', () => {})
              */
              bar()
            ",
            None,
        ),
    ];

    let pass_vitest = vec![
        r#"// foo("bar", function () {})"#,
        r#"describe("foo", function () {})"#,
        r#"it("foo", function () {})"#,
        r#"describe.only("foo", function () {})"#,
        r#"it.only("foo", function () {})"#,
        r#"it.concurrent("foo", function () {})"#,
        r#"test("foo", function () {})"#,
        r#"test.only("foo", function () {})"#,
        r#"test.concurrent("foo", function () {})"#,
        r"var appliedSkip = describe.skip; appliedSkip.apply(describe)",
        r"var calledSkip = it.skip; calledSkip.call(it)",
        r"({ f: function () {} }).f()",
        r"(a || b).f()",
        r"itHappensToStartWithIt()",
        r"testSomething()",
        r"// latest(dates)",
        r"// TODO: unify with Git implementation from Shipit (?)",
        "#!/usr/bin/env node#",
    ];

    let fail_vitest = vec![
        r"// describe(\'foo\', function () {})\'",
        r#"// test.concurrent("foo", function () {})"#,
        r#"// test["skip"]("foo", function () {})"#,
        r#"// xdescribe("foo", function () {})"#,
        r#"// xit("foo", function () {})"#,
        r#"// fit("foo", function () {})"#,
        r#"
            // test(
            //   "foo", function () {}
            // )
        "#,
    ];

    pass.extend(pass_vitest.into_iter().map(|x| (x, None)));
    fail.extend(fail_vitest.into_iter().map(|x| (x, None)));

    Tester::new(NoCommentedOutTests::NAME, pass, fail)
        .with_jest_plugin(true)
        .with_vitest_plugin(true)
        .test_and_snapshot();
}<|MERGE_RESOLUTION|>--- conflicted
+++ resolved
@@ -4,23 +4,12 @@
 use oxc_span::Span;
 use regex::Regex;
 
-use crate::{
-    context::LintContext,
-    rule::Rule,
-    utils::{get_test_plugin_name, TestPluginName},
-};
-
-<<<<<<< HEAD
-fn no_commented_out_tests_diagnostic(x0: TestPluginName, span1: Span) -> OxcDiagnostic {
-    OxcDiagnostic::warn(format!("{x0}(no-commented-out-tests): Some tests seem to be commented"))
-        .with_help("Remove or uncomment this comment")
-        .with_label(span1)
-=======
+use crate::{context::LintContext, rule::Rule};
+
 fn no_commented_out_tests_diagnostic(span0: Span) -> OxcDiagnostic {
     OxcDiagnostic::warn("Some tests seem to be commented")
         .with_help("Remove or uncomment this comment")
         .with_label(span0)
->>>>>>> 25dab7b1
 }
 
 #[derive(Debug, Default, Clone)]
@@ -80,10 +69,9 @@
                 None
             }
         });
-        let plugin_name = get_test_plugin_name(ctx);
 
         for span in commented_tests {
-            ctx.diagnostic(no_commented_out_tests_diagnostic(plugin_name, span));
+            ctx.diagnostic(no_commented_out_tests_diagnostic(span));
         }
     }
 }
