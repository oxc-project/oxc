use oxc_ast::{AstKind, Visit};
use oxc_diagnostics::OxcDiagnostic;
use oxc_macros::declare_oxc_lint;
use oxc_semantic::ReferenceId;
use oxc_span::{GetSpan, Span};
use rustc_hash::FxHashSet;

use crate::{
    ast_util::{get_function_like_declaration, nth_outermost_paren_parent, outermost_paren_parent},
    context::LintContext,
    rule::Rule,
    utils::is_react_hook,
    AstNode,
};

fn consistent_function_scoping(span: Span) -> OxcDiagnostic {
    OxcDiagnostic::warn("Function does not capture any variables from the outer scope.")
        .with_help("Move this function to the outer scope.")
        .with_label(span)
}

#[derive(Debug, Default, Clone)]
pub struct ConsistentFunctionScoping(Box<ConsistentFunctionScopingConfig>);

#[derive(Debug, Clone)]
pub struct ConsistentFunctionScopingConfig {
    check_arrow_functions: bool,
}

impl Default for ConsistentFunctionScopingConfig {
    fn default() -> Self {
        Self { check_arrow_functions: true }
    }
}

impl std::ops::Deref for ConsistentFunctionScoping {
    type Target = ConsistentFunctionScopingConfig;

    fn deref(&self) -> &Self::Target {
        &self.0
    }
}

declare_oxc_lint!(
    /// ### What it does
    ///
    /// Disallow functions that are declared in a scope which does not capture
    /// any variables from the outer scope.
    ///
    /// ### Why is this bad?
    ///
    /// Moving function declarations to the highest possible scope improves
    /// readability, directly [improves
    /// performance](https://stackoverflow.com/questions/80802/does-use-of-anonymous-functions-affect-performance/81329#81329)
    /// and allows JavaScript engines to better [optimize your
    /// performance](https://ponyfoo.com/articles/javascript-performance-pitfalls-v8#optimization-limit).
    ///
    ///
    /// ### Examples
    ///
    /// Examples of **incorrect** code for this rule:
    /// ```js
    /// export function doFoo(foo) {
    ///     // Does not capture anything from the scope, can be moved to the outer scope
    ///	    function doBar(bar) {
    ///	    	return bar === 'bar';
    ///	    }
    ///	    return doBar;
    /// }
    /// function doFoo(foo) {
    /// 	const doBar = bar => {
    /// 		return bar === 'bar';
    /// 	};
    /// }
    /// ```
    ///
    /// Examples of **correct** code for this rule:
    /// ```js
    /// function doBar(bar) {
    /// 	return bar === 'bar';
    /// }
    ///
    /// export function doFoo(foo) {
    /// 	return doBar;
    /// }
    ///
    /// export function doFoo(foo) {
    /// 	function doBar(bar) {
    /// 		return bar === 'bar' && foo.doBar(bar);
    /// 	}
    ///
    /// 	return doBar;
    /// }
    /// ```
    /// ## Options
    ///
    /// ### checkArrowFunctions
    ///
    /// Type: `boolean`\
    /// Default: `true`
    ///
    /// Pass `"checkArrowFunctions": false` to disable linting of arrow functions.
    ///
    /// ## Limitations
    ///
    /// This rule does not detect or remove extraneous code blocks inside of functions:
    ///
    /// ```js
    /// function doFoo(foo) {
    /// 	{
    /// 		function doBar(bar) {
    /// 			return bar;
    /// 		}
    /// 	}
    ///
    /// 	return foo;
    /// }
    /// ```
    ///
    /// It also ignores functions that contain `JSXElement` references:
    ///
    /// ```jsx
    /// function doFoo(FooComponent) {
    /// 	function Bar() {
    /// 		return <FooComponent/>;
    /// 	}
    ///
    /// 	return Bar;
    /// };
    /// ```
    ///
    /// [Immediately invoked function expressions (IIFE)](https://en.wikipedia.org/wiki/Immediately_invoked_function_expression) are ignored:
    ///
    /// ```js
    /// (function () {
    /// 	function doFoo(bar) {
    /// 		return bar;
    /// 	}
    /// })();
    /// ```
    ConsistentFunctionScoping,
    suspicious,
    pending
);

impl Rule for ConsistentFunctionScoping {
    fn from_configuration(value: serde_json::Value) -> Self {
        let mut configuration = ConsistentFunctionScopingConfig::default();

        if let Some(config) = value.get(0) {
            if let Some(val) =
                config.get("checkArrowFunctions").and_then(serde_json::Value::as_bool)
            {
                configuration.check_arrow_functions = val;
            }
        }

        Self(Box::new(configuration))
    }

    fn run<'a>(&self, node: &AstNode<'a>, ctx: &LintContext<'a>) {
        let (function_declaration_symbol_id, function_body, reporter_span) = match node.kind() {
            AstKind::Function(function) => {
                if function.is_typescript_syntax() {
                    return;
                }

                if let Some(func_scope_id) = function.scope_id.get() {
                    if let Some(parent_scope_id) = ctx.scopes().get_parent_id(func_scope_id) {
                        // Example: const foo = function bar() {};
                        // The bar function scope id is 1. In order to ignore this rule,
                        // its parent's scope id (in this case `foo`'s scope id is 0 and is equal to root scope id)
                        // should be considered.
                        if parent_scope_id == ctx.scopes().root_scope_id() {
                            return;
                        }
                    }
                }

                // NOTE: function.body will always be some here because of
                // checks in `is_typescript_syntax`
                let Some(function_body) = &function.body else { return };

                if let Some(binding_ident) = get_function_like_declaration(node, ctx) {
                    (
                        binding_ident.symbol_id.get().unwrap(),
                        function_body,
                        function
                            .id
                            .as_ref()
                            .map_or(Span::sized(function.span.start, 8), |func_binding_ident| {
                                func_binding_ident.span
                            }),
                    )
                } else if let Some(function_id) = &function.id {
                    let Some(symbol_id) = function_id.symbol_id.get() else {
                        return;
                    };
                    (symbol_id, function_body, function_id.span())
                } else {
                    return;
                }
            }
            AstKind::ArrowFunctionExpression(arrow_function) if self.check_arrow_functions => {
                let Some(binding_ident) = get_function_like_declaration(node, ctx) else {
                    return;
                };
                let Some(symbol_id) = binding_ident.symbol_id.get() else {
                    return;
                };

                (symbol_id, &arrow_function.body, binding_ident.span())
            }
            _ => return,
        };

        // if the function is declared at the root scope, we don't need to check anything
        if ctx.symbols().get_scope_id(function_declaration_symbol_id)
            == ctx.scopes().root_scope_id()
        {
            return;
        }

        if matches!(
            outermost_paren_parent(node, ctx).map(AstNode::kind),
            Some(AstKind::ReturnStatement(_) | AstKind::Argument(_))
        ) {
            return;
        }

        if is_parent_scope_iife(node, ctx) || is_in_react_hook(node, ctx) {
            return;
        }

        // get all references in the function body
        let (function_body_var_references, is_parent_this_referenced) = {
            let mut rf = ReferencesFinder::default();
            rf.visit_function_body(function_body);
            (rf.references, rf.is_parent_this_referenced)
        };

        if is_parent_this_referenced && matches!(node.kind(), AstKind::ArrowFunctionExpression(_)) {
            return;
        }

        let parent_scope_ids = {
            let mut current_scope_id = ctx.symbols().get_scope_id(function_declaration_symbol_id);
            let mut parent_scope_ids = FxHashSet::default();
            parent_scope_ids.insert(current_scope_id);
            while let Some(parent_scope_id) = ctx.scopes().get_parent_id(current_scope_id) {
                parent_scope_ids.insert(parent_scope_id);
                current_scope_id = parent_scope_id;
            }
            parent_scope_ids
        };

        for reference_id in function_body_var_references {
            let reference = ctx.symbols().get_reference(reference_id);
            let Some(symbol_id) = reference.symbol_id() else { continue };
            let scope_id = ctx.symbols().get_scope_id(symbol_id);
            if parent_scope_ids.contains(&scope_id) && symbol_id != function_declaration_symbol_id {
                return;
            }
        }

        ctx.diagnostic(consistent_function_scoping(reporter_span));
    }
}

#[derive(Default)]
struct ReferencesFinder {
    is_parent_this_referenced: bool,
    references: Vec<ReferenceId>,
    in_function: usize,
}

impl<'a> Visit<'a> for ReferencesFinder {
    fn visit_identifier_reference(&mut self, it: &oxc_ast::ast::IdentifierReference<'a>) {
        self.references.push(it.reference_id().unwrap());
    }

    fn visit_jsx_element_name(&mut self, _it: &oxc_ast::ast::JSXElementName<'a>) {
        // Ignore references in JSX elements e.g. `Foo` in `<Foo>`.
        // No need to walk children as only references they may contain are also JSX identifiers.
    }

    fn visit_this_expression(&mut self, _: &oxc_ast::ast::ThisExpression) {
        if self.in_function == 0 {
            self.is_parent_this_referenced = true;
        }
    }

    fn enter_node(&mut self, kind: AstKind<'a>) {
        if let AstKind::Function(_) = kind {
            self.in_function += 1;
        }
    }

    fn leave_node(&mut self, kind: AstKind<'a>) {
        if let AstKind::Function(_) = kind {
            self.in_function -= 1;
        }
    }
}

fn is_parent_scope_iife<'a>(node: &AstNode<'a>, ctx: &LintContext<'a>) -> bool {
    if let Some(parent_node) = outermost_paren_parent(node, ctx) {
        if let Some(parent_node) = outermost_paren_parent(parent_node, ctx) {
            if matches!(
                parent_node.kind(),
                AstKind::Function(_) | AstKind::ArrowFunctionExpression(_)
            ) {
                if let Some(parent_node) = outermost_paren_parent(parent_node, ctx) {
                    return matches!(parent_node.kind(), AstKind::CallExpression(_));
                }
            }
        }
    }

    false
}

fn is_in_react_hook<'a>(node: &AstNode<'a>, ctx: &LintContext<'a>) -> bool {
    // we want the 3rd outermost parent
    // parents are: function body -> function -> argument -> call expression
    if let Some(parent) = nth_outermost_paren_parent(node, ctx, 3) {
        if let AstKind::CallExpression(call_expr) = parent.kind() {
            return is_react_hook(&call_expr.callee);
        }
    }
    false
}

#[test]
fn test() {
    use crate::tester::Tester;

    let pass = vec![
        ("function doFoo(foo) { return foo; }", None),
        ("function doFoo(foo) { return bar; }", None),
        ("const doFoo = function() {};", None),
        ("const doFoo = foo => foo;", None),
        ("foo => foo;", None),
        ("function doFoo(foo) { function doBar(bar) { return foo + bar; } return foo; }", None),
        (
            "const doFoo = function(foo) {
                function doBar(bar) {
                    return foo + bar;
                }
                return foo;
            };",
            None,
        ),
        (
            "const doFoo = function(foo) {
                const doBar = function(bar) {
                    return foo + bar;
                };
                return foo;
            };",
            None,
        ),
        (
            "function doFoo(foo) {
                const doBar = function(bar) {
                    return foo + bar;
                };
                return foo;
            }",
            None,
        ),
        (
            "function doFoo(foo) {
                function doBar(bar) {
                    return foo + bar;
                }
            }",
            None,
        ),
        (
            "function doFoo(foo = 'foo') {
                function doBar(bar) {
                    return foo + bar;
                }
            }",
            None,
        ),
        (
            "function doFoo() {
                const foo = 'foo';
                function doBar(bar) {
                    return foo + bar;
                }
                return foo;
            }",
            None,
        ),
        (
            "function doFoo(foo) {
                function doBar(bar) {
                    function doZaz(zaz) {
                        return foo + bar + zaz;
                    }
                    return bar;
                }
                return foo;
            }",
            None,
        ),
        ("for (let foo = 0; foo < 1; foo++) { function doBar(bar) { return bar + foo; } }", None),
        (
            "let foo = 0;
            function doFoo() {
                foo = 1;
                function doBar(bar) {
                    return foo + bar;
                }
                return foo;
            }",
            None,
        ),
        ("const doFoo = foo => { return foo; }", None),
        ("const doFoo = foo => bar => foo + bar;", None),
        ("const doFoo = () => { return bar => bar; } ", None),
        (
            "const doFoo = foo => {
                const doBar = bar => {
                    return foo + bar;
                }
                return foo;
            }",
            None,
        ),
        (
            "function doFoo() {
                {
                    const foo = 'foo';
                    function doBar(bar) {
                        return bar + foo;
                    }
                }
            }",
            None,
        ),
        (
            "function doFoo(foo) {
                function doBar(bar) {
                    foo.bar = bar;
                }
                function doZaz(zaz) {
                    doBar(zaz);
                }

                doZaz('zaz');
            };",
            None,
        ),
        ("function doFoo() { return function doBar() {}; }", None),
        ("function doFoo(Foo) { function doBar() { return new Foo(); } return doBar; };", None),
        ("function doFoo(FooComponent) { return <FooComponent />; } ", None),
        ("const foo = <JSX/>;", None),
        ("function foo() { function bar() { return <JSX a={foo()}/>; } }", None),
        ("function doFoo(Foo) { const doBar = () => this; return doBar(); };", None),
        ("function doFoo(Foo) { const doBar = () => () => this; return doBar(); };", None),
        ("function doFoo(Foo) { const doBar = () => () => () => this; return doBar(); };", None),
        ("useEffect(() => { function foo() {} }, []) ", None),
        ("React.useEffect(() => { function foo() {} }, [])", None),
        ("(function() { function bar() {} })();", None),
        ("(function() { function bar() {} }());", None),
        ("!function() { function bar() {} }();", None),
        ("(() => { function bar() {} })();", None),
        ("(async function() { function bar() {} })();", None),
        (" (async function * () { function bar() {} })();", None),
        ("function doFoo() { const doBar = (function(bar) { return bar; })(); }", None),
        (
            "const enrichErrors = (packageName, cliArgs, f) => async (...args) => {
                try {
                    return await f(...args);
                } catch (error) {
                    error.packageName = packageName;
                    error.cliArgs = cliArgs;
                    throw error;
                }
            };",
            None,
        ),
        (
            "export const canStepForward = ([X, Y]) => ([x, y]) => direction => {
                switch (direction) {
                    case 0:
                        return y !== 0
                    case 1:
                        return x !== X - 1
                    case 2:
                        return y !== Y - 1
                    case 3:
                        return x !== 0
                    default:
                        throw new Error('unknown direction')
                }
            }",
            None,
        ),
        (
            "
            'use strict';
            module.exports = function recordErrors(eventEmitter, stateArgument) {
                const stateVariable = stateArgument;
                function onError(error) {
                    stateVariable.inputError = error;
                }
                eventEmitter.once('error', onError);
            };",
            None,
        ),
        (
            "module.exports = function recordErrors(eventEmitter, stateArgument) {
                function onError(error) {
                    stateArgument.inputError = error;
                }
                function onError2(error) {
                    onError(error);
                }

                eventEmitter.once('error', onError2);
            };",
            None,
        ),
        (
            "function outer(stream) {
                let content;

                function inner() {
                    process.stdout.write(content);
                }

                inner();
            }",
            None,
        ),
        (
            "function outer () { const inner = () => {} }",
            Some(serde_json::json!([{ "checkArrowFunctions": false }])),
        ),
        (
            "
                type Data<T> = T extends 'error' ? Error : Record<string, unknown> | unknown[]

                type Method = 'info' | 'error'

                export function createLogger(name: string) {
                    // Two lint errors are on the next line.
                    const log = <T extends Method>(method: T) => (data: Data<T>) => {
                            try {
                                    // eslint-disable-next-line no-console
                                    console[method](JSON.stringify({ name, data }))
                            } catch (error) {
                                    console.error(error)
                            }
                    }

                    return {
                            info: log('info'),
                            error: log('error'),
                    }
                }
            ",
            None,
        ),
        (
            "test('it works', async function(assert) {
                function assertHeader(assertions) {
                    for (const [key, value] of Object.entries(assertions)) {
                        assert.strictEqual(
                            native[key],
                            value
                        );
                    }
                }

                // ...
            });",
            None,
        ),
        (
            "export function a(x: number) {
                const b = (y: number) => (z: number): number => x + y + z;
                return b(1)(2);
            }",
            None,
        ),
        // https://github.com/oxc-project/oxc/pull/4948#issuecomment-2295819822
        ("t.throws(() => receiveString(function a() {}), {})", None),
        ("function test () { t.throws(() => receiveString(function a() {}), {}) }", None),
        ("function foo() { let x = new Bar(function b() {}) }", None),
        ("module.exports = function foo() {};", None),
        ("module.exports.foo = function foo() {};", None),
        ("foo.bar.func = function foo() {};", None),
<<<<<<< HEAD
        (
            "let inner;

            function foo1() {
                inner = function() {}
            }
            function foo2() {
                inner = function() {}
            }",
            None,
        ),
=======
        ("if(f) function f(){}", None),
>>>>>>> 4abfa768
    ];

    let fail = vec![
        // start of cases that eslint-plugin-unicorn passes, but we fail.

        // declared function is inside a block statement
        (
            "function doFoo(foo) {
                {
                    function doBar(bar) {
                        return bar;
                    }
                }
                return foo;
            }",
            None,
        ),
        (
            "function doFoo(FooComponent) {
                function Bar() {
                    return <FooComponent />;
                }
                return Bar;
            };",
            None,
        ),
        (
            "function Foo() {
                function Bar () {
                    return <div />
                }
                return <div>{ Bar() }</div>
            }",
            None,
        ),
        ("function foo() { function bar() { return <JSX/>; } }", None),
        ("function doFoo(Foo) { const doBar = () => arguments; return doBar(); };", None),
        (
            "let inner;

            function outer() {
                inner = function inner() {}
            }", 
            None,
        ),
        // end of cases that eslint-plugin-unicorn passes, but we fail.
        (
            "function doFoo(foo) {
                function doBar(bar) {
                    return bar;
                }
                return foo;
            }",
            None,
        ),
        (
            "function doFoo() {
                const foo = 'foo';
                function doBar(bar) {
                    return bar;
                }
                return foo;
            }",
            None,
        ),
        ("function doFoo() { function doBar(bar) { return bar; } }", None),
        ("const doFoo = function() { function doBar(bar) { return bar; } };", None),
        (
            "const doFoo = function() {
                const doBar = function(bar) {
                    return bar;
                };
            };",
            None,
        ),
        ("function doFoo() { const doBar = function(bar) { return bar; }; }", None),
        ("function doFoo() { const doBar = function(bar) { return bar; }; doBar(); }", None),
        ("const doFoo = () => { const doBar = bar => { return bar; } }", None),
        ("function doFoo(Foo) { function doBar() { return this; } return doBar(); };", None),
        (
            "function doFoo(Foo) { const doBar = () => (function() {return this})(); return doBar(); };",
            None,
        ),
        (
            "function doFoo(Foo) {
                const doBar = () => (function() {return () => this})();
                return doBar();
            };",
            None,
        ),
        (
            "function doFoo(Foo) {
                function doBar() {
                    return arguments;
                }
                return doBar();
            };",
            None,
        ),
        (
            "function doFoo(Foo) {
                const doBar = () => (function() {return arguments})();
                return doBar();
            };",
            None,
        ),
        (
            "function doFoo(foo) {
                function doBar(bar) {
                    return doBar(bar);
                }
                return foo;
            }",
            None,
        ),
        (
            "function doFoo(foo) {
                function doBar(bar) {
                    return bar;
                }
                return doBar;
            }",
            None,
        ),
        ("function doFoo() { function doBar() {} }", None),
        ("function doFoo(foo) { { { function doBar(bar) { return bar; } } } return foo; }", None),
        ("{ { function doBar(bar) { return bar; } } }", None),
        ("for (let foo = 0; foo < 1; foo++) { function doBar(bar) { return bar; } }", None),
        ("function foo() { function bar() {} }", None),
        ("function foo() { async function bar() {} }", None),
        ("function foo() { function* bar() {} }", None),
        ("function foo() { async function* bar() {} }", None),
        ("function foo() { const bar = () => {} }", None),
        // ("const doFoo = () => bar => bar;", None),
        ("function foo() { const bar = async () => {} }", None),
        ("function foo() { async function* baz() {} }", None),
        (
            "useEffect(() => {
                function foo() {
                    function bar() {
                    }
                }
            }, [])",
            None,
        ),
        (
            "(function() {
                function foo() {
                    function bar() {
                    }
                }
            })();",
            None,
        ),
        (
            "process.nextTick(() => {
                function returnsZero() {
                    return true;
                }
                process.exitCode = returnsZero();
            });",
            None,
        ),
        (
            "foo(
                // This is not an IIFE
                function() {
                    function bar() {
                    }
                },
                // This is an IIFE
                (function() {
                    function baz() {
                    }
                })(),
            )",
            None,
        ),
        (
            "// This is an IIFE
            (function() {
                function bar() {
                }
            })(
                // This is not IIFE
                function() {
                    function baz() {
                    }
                },
            )",
            None,
        ),
        (
            "function Foo() {
                const Bar = <div />
                function doBaz() {
                    return 42
                }
                return <div>{ doBaz() }</div>
            }",
            None,
        ),
        (
            "function Foo() {
                function Bar () {
                    return <div />
                }
                function doBaz() {
                    return 42
                }
                return <div>{ doBaz() }</div>
            }",
            None,
        ),
        (
            "function fn1() {
                function a() {
                    return <JSX a={b()}/>;
                }
                function b() {}
                function c() {}
            }
            function fn2() {
                function foo() {}
            }",
            None,
        ),
        (
            "const outer = () => { function inner() {} }",
            Some(serde_json::json!([{ "checkArrowFunctions": false }])),
        ),
        ("function foo() { function bar() {} }", None),
        ("function foo() { async function bar() {} }", None),
        ("function foo() { function * bar() {} }", None),
        ("function foo() { async function * bar() {} }", None),
        ("function foo() { const bar = () => {} }", None),
        // ("const doFoo = () => bar => bar;", None),
        ("function foo() { const bar = async () => {} }", None),
        ("function doFoo() { const doBar = function(bar) { return bar; }; }", None),
        ("function outer() { const inner = function inner() {}; }", None),
    ];

    Tester::new(ConsistentFunctionScoping::NAME, pass, fail).test_and_snapshot();
}<|MERGE_RESOLUTION|>--- conflicted
+++ resolved
@@ -596,7 +596,6 @@
         ("module.exports = function foo() {};", None),
         ("module.exports.foo = function foo() {};", None),
         ("foo.bar.func = function foo() {};", None),
-<<<<<<< HEAD
         (
             "let inner;
 
@@ -608,9 +607,7 @@
             }",
             None,
         ),
-=======
         ("if(f) function f(){}", None),
->>>>>>> 4abfa768
     ];
 
     let fail = vec![
