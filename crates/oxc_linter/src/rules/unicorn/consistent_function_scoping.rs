use rustc_hash::FxHashSet;

use oxc_ast::{
    AstKind,
    ast::{self, Function, IdentifierReference, JSXElementName, ThisExpression},
};
use oxc_ast_visit::{Visit, walk};
use oxc_diagnostics::OxcDiagnostic;
use oxc_macros::declare_oxc_lint;
use oxc_semantic::{ReferenceId, ScopeFlags, ScopeId};
use oxc_span::{GetSpan, Span};

use crate::{
    AstNode,
    ast_util::{get_function_like_declaration, nth_outermost_paren_parent, outermost_paren_parent},
    context::LintContext,
    rule::Rule,
    utils::is_react_hook,
};

fn consistent_function_scoping(
    fn_span: Span,
    parent_scope_span: Option<Span>,
    function_name: Option<ast::Atom<'_>>,
) -> OxcDiagnostic {
    let d = OxcDiagnostic::warn("Function does not capture any variables from the outer scope.")
        .with_help("Move this function to the outer scope.");

    if let Some(parent) = parent_scope_span {
        let parent_label = if let Some(function_name) = function_name {
            parent.label(format!("Function `{}` is declared in this scope", function_name))
        } else {
            parent.label("Function is declared in this scope")
        };

        d.with_labels([
            parent_label,
            fn_span.primary_label("It does not capture any variables declared there"),
        ])
    } else {
        d.with_label(fn_span)
    }
}

#[derive(Debug, Default, Clone)]
pub struct ConsistentFunctionScoping {
    check_arrow_functions: bool,
}

declare_oxc_lint!(
    /// ### What it does
    ///
    /// Disallow functions that are declared in a scope which does not capture
    /// any variables from the outer scope.
    ///
    /// ### Why is this bad?
    ///
    /// Moving function declarations to the highest possible scope improves
    /// readability, directly [improves performance](https://stackoverflow.com/questions/80802/does-use-of-anonymous-functions-affect-performance/81329#81329)
    /// and allows JavaScript engines to better [optimize your performance](https://ponyfoo.com/articles/javascript-performance-pitfalls-v8#optimization-limit).
    ///
    /// ### Examples
    ///
    /// Examples of **incorrect** code for this rule:
    /// ```js
    /// export function doFoo(foo) {
    ///   // Does not capture anything from the scope, can be moved to the outer scope
    ///	  function doBar(bar) {
    ///	    return bar === 'bar';
    ///	  }
    ///	  return doBar;
    /// }
    ///
    /// function doFoo(foo) {
    ///   const doBar = bar => {
    ///     return bar === 'bar';
    ///   };
    /// }
    /// ```
    ///
    /// Examples of **correct** code for this rule:
    /// ```js
    /// function doBar(bar) {
    ///   return bar === 'bar';
    /// }
    ///
    /// export function doFoo(foo) {
    ///   return doBar;
    /// }
    ///
    /// export function doFoo(foo) {
    ///   function doBar(bar) {
    ///     return bar === 'bar' && foo.doBar(bar);
    ///   }
    ///   return doBar;
    /// }
    /// ```
    /// ### Options
    ///
    /// #### checkArrowFunctions
    ///
    /// `{ type: boolean, default: true }`
    ///
    /// Pass `"checkArrowFunctions": false` to disable linting of arrow functions.
    ///
    /// Example:
    /// ```json
    /// "unicorn/consistent-function-scoping": [
    ///   "error",
    ///   { "checkArrowFunctions": false }
    /// ]
    /// ```
    ///
    /// ### Limitations
    ///
    /// This rule does not detect or remove extraneous code blocks inside of functions:
    ///
    /// ```js
    /// function doFoo(foo) {
    /// 	{
    /// 		function doBar(bar) {
    /// 			return bar;
    /// 		}
    /// 	}
    ///
    /// 	return foo;
    /// }
    /// ```
    ///
    /// It also ignores functions that contain `JSXElement` references:
    ///
    /// ```jsx
    /// function doFoo(FooComponent) {
    /// 	function Bar() {
    /// 		return <FooComponent/>;
    /// 	}
    ///
    /// 	return Bar;
    /// };
    /// ```
    ///
    /// [Immediately invoked function expressions (IIFE)](https://en.wikipedia.org/wiki/Immediately_invoked_function_expression) are ignored:
    ///
    /// ```js
    /// (function () {
    /// 	function doFoo(bar) {
    /// 		return bar;
    /// 	}
    /// })();
    /// ```
    ConsistentFunctionScoping,
    unicorn,
    suspicious,
    pending
);

impl Rule for ConsistentFunctionScoping {
    fn from_configuration(value: serde_json::Value) -> Self {
        Self {
            check_arrow_functions: value
                .get(0)
                .and_then(|val| val.get("checkArrowFunctions"))
                .and_then(serde_json::Value::as_bool)
                .unwrap_or(true),
        }
    }

    fn run<'a>(&self, node: &AstNode<'a>, ctx: &LintContext<'a>) {
        let (function_declaration_symbol_id, function_name, function_body, reporter_span) =
            match node.kind() {
                AstKind::Function(function) => {
                    if function.is_typescript_syntax() {
                        return;
                    }

                    let func_scope_id = function.scope_id();
                    if let Some(parent_scope_id) = ctx.scoping().scope_parent_id(func_scope_id) {
                        // Example: const foo = function bar() {};
                        // The bar function scope id is 1. In order to ignore this rule,
                        // its parent's scope id (in this case `foo`'s scope id is 0 and is equal to root scope id)
                        // should be considered.
                        //
                        // We also allow functions declared in TS module/namespace blocks.
                        let flags = ctx.scoping().scope_flags(parent_scope_id);
                        if flags.intersects(ScopeFlags::Top | ScopeFlags::TsModuleBlock) {
                            return;
                        }
                    }

                    // NOTE: function.body will always be some here because of
                    // checks in `is_typescript_syntax`
                    let Some(function_body) = &function.body else { return };

                    if let Some(binding_ident) = get_function_like_declaration(node, ctx) {
                        (
                            binding_ident.symbol_id(),
                            Some(binding_ident.name),
                            function_body,
                            function.id.as_ref().map_or(
                                Span::sized(function.span.start, 8),
                                |func_binding_ident| func_binding_ident.span,
                            ),
                        )
                    } else if let Some(function_id) = &function.id {
                        (
                            function_id.symbol_id(),
                            Some(function_id.name),
                            function_body,
                            function_id.span(),
                        )
                    } else {
                        return;
                    }
                }
                AstKind::ArrowFunctionExpression(arrow_function) if self.check_arrow_functions => {
                    let Some(binding_ident) = get_function_like_declaration(node, ctx) else {
                        return;
                    };

                    (
                        binding_ident.symbol_id(),
                        Some(binding_ident.name),
                        &arrow_function.body,
                        binding_ident.span(),
                    )
                }
                _ => return,
            };

<<<<<<< HEAD
        // if the function is declared at the root scope, we don't need to check anything
        let scope = ctx.scoping().symbol_scope_id(function_declaration_symbol_id);
        if scope == ctx.scoping().root_scope_id() {
=======
        // if the function is declared at the root scope or in a TS
        // module/namespace block, we don't need to check anything
        let scope = ctx.scoping().symbol_scope_id(function_declaration_symbol_id);
        if ctx.scoping().scope_flags(scope).intersects(ScopeFlags::Top | ScopeFlags::TsModuleBlock)
        {
>>>>>>> 4fbe4b10
            return;
        }

        if matches!(
            outermost_paren_parent(node, ctx).map(AstNode::kind),
            Some(AstKind::ReturnStatement(_) | AstKind::Argument(_))
        ) {
            return;
        }

        if is_parent_scope_iife(node, ctx) || is_in_react_hook(node, ctx) {
            return;
        }

        // get all references in the function body
        let (function_body_var_references, is_parent_this_referenced) = {
            let mut rf = ReferencesFinder::default();
            rf.visit_function_body(function_body);
            (rf.references, rf.is_parent_this_referenced)
        };

        if is_parent_this_referenced && matches!(node.kind(), AstKind::ArrowFunctionExpression(_)) {
            return;
        }

        let parent_scope_ids = {
            let mut current_scope_id =
                ctx.scoping().symbol_scope_id(function_declaration_symbol_id);
            let mut parent_scope_ids = FxHashSet::default();
            parent_scope_ids.insert(current_scope_id);
            while let Some(parent_scope_id) = ctx.scoping().scope_parent_id(current_scope_id) {
                parent_scope_ids.insert(parent_scope_id);
                current_scope_id = parent_scope_id;
            }
            parent_scope_ids
        };

        for reference_id in function_body_var_references {
            let reference = ctx.scoping().get_reference(reference_id);
            let Some(symbol_id) = reference.symbol_id() else { continue };
            let scope_id = ctx.scoping().symbol_scope_id(symbol_id);
            if parent_scope_ids.contains(&scope_id) && symbol_id != function_declaration_symbol_id {
                return;
            }
        }

        let maybe_parent_scope_span = get_short_span_for_fn_scope(ctx, scope);

        ctx.diagnostic(consistent_function_scoping(
            reporter_span,
            maybe_parent_scope_span,
            function_name,
        ));
    }

    fn should_run(&self, ctx: &crate::context::ContextHost) -> bool {
        // .d.ts files are never run, so there are no perf considerations for them.
        !ctx.source_type().is_typescript_definition()
    }
}

#[derive(Default)]
struct ReferencesFinder {
    is_parent_this_referenced: bool,
    references: Vec<ReferenceId>,
    in_function: usize,
}

impl<'a> Visit<'a> for ReferencesFinder {
    fn visit_identifier_reference(&mut self, it: &IdentifierReference<'a>) {
        self.references.push(it.reference_id());
    }

    fn visit_jsx_element_name(&mut self, _it: &JSXElementName<'a>) {
        // Ignore references in JSX elements e.g. `Foo` in `<Foo>`.
        // No need to walk children as only references they may contain are also JSX identifiers.
    }

    fn visit_this_expression(&mut self, _: &ThisExpression) {
        if self.in_function == 0 {
            self.is_parent_this_referenced = true;
        }
    }

    fn visit_function(&mut self, func: &Function<'a>, flags: ScopeFlags) {
        self.in_function += 1;
        walk::walk_function(self, func, flags);
        self.in_function -= 1;
    }
}

fn is_parent_scope_iife<'a>(node: &AstNode<'a>, ctx: &LintContext<'a>) -> bool {
    if let Some(parent_node) = outermost_paren_parent(node, ctx) {
        if let Some(parent_node) = outermost_paren_parent(parent_node, ctx) {
            if matches!(
                parent_node.kind(),
                AstKind::Function(_) | AstKind::ArrowFunctionExpression(_)
            ) {
                if let Some(parent_node) = outermost_paren_parent(parent_node, ctx) {
                    return matches!(parent_node.kind(), AstKind::CallExpression(_));
                }
            }
        }
    }

    false
}

fn is_in_react_hook<'a>(node: &AstNode<'a>, ctx: &LintContext<'a>) -> bool {
    // we want the 3rd outermost parent
    // parents are: function body -> function -> argument -> call expression
    if let Some(parent) = nth_outermost_paren_parent(node, ctx, 3) {
        if let AstKind::CallExpression(call_expr) = parent.kind() {
            return is_react_hook(&call_expr.callee);
        }
    }
    false
}

fn get_short_span_for_fn_scope<'a>(ctx: &LintContext<'a>, scope_id: ScopeId) -> Option<Span> {
    let scoping = ctx.scoping();

    debug_assert!(!scoping.scope_flags(scope_id).contains(ScopeFlags::Top));
    let parent_scope = scoping.scope_parent_id(scope_id)?;
    let node_creating_parent_scope = ctx.nodes().get_node(scoping.get_node_id(parent_scope));
    match node_creating_parent_scope.kind() {
        AstKind::Function(f) => f.id.as_ref().map(GetSpan::span),
        AstKind::ArrowFunctionExpression(_) => {
            let parent = ctx.nodes().parent_kind(node_creating_parent_scope.id())?;
            match parent {
                AstKind::VariableDeclarator(v) => Some(v.id.span()),
                AstKind::AssignmentExpression(a) => Some(a.left.span()),
                _ => None,
            }
        }
        AstKind::Class(c) => c.id.as_ref().map(GetSpan::span),
        // only cover keywords of control flow statements
        AstKind::ForInStatement(ast::ForInStatement { span, .. })
        | AstKind::ForOfStatement(ast::ForOfStatement { span, .. })
        | AstKind::ForStatement(ast::ForStatement { span, .. }) => Some(Span::sized(span.start, 3)), // "for"
        AstKind::WhileStatement(ast::WhileStatement { span, .. }) => {
            Some(Span::sized(span.start, 5))
        } // "while"
        AstKind::IfStatement(ast::IfStatement { span, .. }) => Some(Span::sized(span.start, 2)), // "if"
        AstKind::DoWhileStatement(ast::DoWhileStatement { span, .. }) => {
            Some(Span::sized(span.start, 2))
        } // "do"

        AstKind::SwitchStatement(ast::SwitchStatement { span, .. }) => {
            Some(Span::sized(span.start, 6))
        } // "switch"

        AstKind::TryStatement(ast::TryStatement { span, .. }) => Some(Span::sized(span.start, 3)), // "try"
        AstKind::CatchClause(ast::CatchClause { span, .. }) => Some(Span::sized(span.start, 5)), // "catch"
        _ => None,
    }
}

#[test]
fn test() {
    use crate::tester::Tester;

    let pass = vec![
        ("function doFoo(foo) { return foo; }", None),
        ("function doFoo(foo) { return bar; }", None),
        ("const doFoo = function() {};", None),
        ("const doFoo = foo => foo;", None),
        ("foo => foo;", None),
        ("function doFoo(foo) { function doBar(bar) { return foo + bar; } return foo; }", None),
        (
            "const doFoo = function(foo) {
                function doBar(bar) {
                    return foo + bar;
                }
                return foo;
            };",
            None,
        ),
        (
            "const doFoo = function(foo) {
                const doBar = function(bar) {
                    return foo + bar;
                };
                return foo;
            };",
            None,
        ),
        (
            "function doFoo(foo) {
                const doBar = function(bar) {
                    return foo + bar;
                };
                return foo;
            }",
            None,
        ),
        (
            "function doFoo(foo) {
                function doBar(bar) {
                    return foo + bar;
                }
            }",
            None,
        ),
        (
            "function doFoo(foo = 'foo') {
                function doBar(bar) {
                    return foo + bar;
                }
            }",
            None,
        ),
        (
            "function doFoo() {
                const foo = 'foo';
                function doBar(bar) {
                    return foo + bar;
                }
                return foo;
            }",
            None,
        ),
        (
            "function doFoo(foo) {
                function doBar(bar) {
                    function doZaz(zaz) {
                        return foo + bar + zaz;
                    }
                    return bar;
                }
                return foo;
            }",
            None,
        ),
        ("for (let foo = 0; foo < 1; foo++) { function doBar(bar) { return bar + foo; } }", None),
        (
            "let foo = 0;
            function doFoo() {
                foo = 1;
                function doBar(bar) {
                    return foo + bar;
                }
                return foo;
            }",
            None,
        ),
        ("const doFoo = foo => { return foo; }", None),
        ("const doFoo = foo => bar => foo + bar;", None),
        ("const doFoo = () => { return bar => bar; } ", None),
        (
            "const doFoo = foo => {
                const doBar = bar => {
                    return foo + bar;
                }
                return foo;
            }",
            None,
        ),
        (
            "function doFoo() {
                {
                    const foo = 'foo';
                    function doBar(bar) {
                        return bar + foo;
                    }
                }
            }",
            None,
        ),
        (
            "function doFoo(foo) {
                function doBar(bar) {
                    foo.bar = bar;
                }
                function doZaz(zaz) {
                    doBar(zaz);
                }

                doZaz('zaz');
            };",
            None,
        ),
        ("function doFoo() { return function doBar() {}; }", None),
        ("function doFoo(Foo) { function doBar() { return new Foo(); } return doBar; };", None),
        ("function doFoo(FooComponent) { return <FooComponent />; } ", None),
        ("const foo = <JSX/>;", None),
        ("function foo() { function bar() { return <JSX a={foo()}/>; } }", None),
        ("function doFoo(Foo) { const doBar = () => this; return doBar(); };", None),
        ("function doFoo(Foo) { const doBar = () => () => this; return doBar(); };", None),
        ("function doFoo(Foo) { const doBar = () => () => () => this; return doBar(); };", None),
        ("useEffect(() => { function foo() {} }, []) ", None),
        ("React.useEffect(() => { function foo() {} }, [])", None),
        ("(function() { function bar() {} })();", None),
        ("(function() { function bar() {} }());", None),
        ("!function() { function bar() {} }();", None),
        ("(() => { function bar() {} })();", None),
        ("(async function() { function bar() {} })();", None),
        (" (async function * () { function bar() {} })();", None),
        ("function doFoo() { const doBar = (function(bar) { return bar; })(); }", None),
        (
            "const enrichErrors = (packageName, cliArgs, f) => async (...args) => {
                try {
                    return await f(...args);
                } catch (error) {
                    error.packageName = packageName;
                    error.cliArgs = cliArgs;
                    throw error;
                }
            };",
            None,
        ),
        (
            "export const canStepForward = ([X, Y]) => ([x, y]) => direction => {
                switch (direction) {
                    case 0:
                        return y !== 0
                    case 1:
                        return x !== X - 1
                    case 2:
                        return y !== Y - 1
                    case 3:
                        return x !== 0
                    default:
                        throw new Error('unknown direction')
                }
            }",
            None,
        ),
        (
            "
            'use strict';
            module.exports = function recordErrors(eventEmitter, stateArgument) {
                const stateVariable = stateArgument;
                function onError(error) {
                    stateVariable.inputError = error;
                }
                eventEmitter.once('error', onError);
            };",
            None,
        ),
        (
            "module.exports = function recordErrors(eventEmitter, stateArgument) {
                function onError(error) {
                    stateArgument.inputError = error;
                }
                function onError2(error) {
                    onError(error);
                }

                eventEmitter.once('error', onError2);
            };",
            None,
        ),
        (
            "function outer(stream) {
                let content;

                function inner() {
                    process.stdout.write(content);
                }

                inner();
            }",
            None,
        ),
        (
            "function outer () { const inner = () => {} }",
            Some(serde_json::json!([{ "checkArrowFunctions": false }])),
        ),
        (
            "
                type Data<T> = T extends 'error' ? Error : Record<string, unknown> | unknown[]

                type Method = 'info' | 'error'

                export function createLogger(name: string) {
                    // Two lint errors are on the next line.
                    const log = <T extends Method>(method: T) => (data: Data<T>) => {
                            try {
                                    // eslint-disable-next-line no-console
                                    console[method](JSON.stringify({ name, data }))
                            } catch (error) {
                                    console.error(error)
                            }
                    }

                    return {
                            info: log('info'),
                            error: log('error'),
                    }
                }
            ",
            None,
        ),
        (
            "test('it works', async function(assert) {
                function assertHeader(assertions) {
                    for (const [key, value] of Object.entries(assertions)) {
                        assert.strictEqual(
                            native[key],
                            value
                        );
                    }
                }

                // ...
            });",
            None,
        ),
        (
            "export function a(x: number) {
                const b = (y: number) => (z: number): number => x + y + z;
                return b(1)(2);
            }",
            None,
        ),
        // https://github.com/oxc-project/oxc/pull/4948#issuecomment-2295819822
        ("t.throws(() => receiveString(function a() {}), {})", None),
        ("function test () { t.throws(() => receiveString(function a() {}), {}) }", None),
        ("function foo() { let x = new Bar(function b() {}) }", None),
        ("module.exports = function foo() {};", None),
        ("module.exports.foo = function foo() {};", None),
        ("foo.bar.func = function foo() {};", None),
        (
            "let inner;

            function foo1() {
                inner = function() {}
            }
            function foo2() {
                inner = function() {}
            }",
            None,
        ),
        ("if(f) function f(){}", None),
        (
            "
            export namespace Foo {
                export function somePublicFn() {
                    return somePrivateFn();
                }
                function somePrivateFn() {
                    return 'private';
                }
            }
        ",
            None,
        ),
        (
            "
            export namespace Foo {
                export function somePublicFn() {
                    return private1() + private2();
                }
                const private1 = function private1() {
                    return 'private1';
                }
                const private2 = () => {
                    return 'private2';
                }
            }
        ",
            None,
        ),
        (
            "
            declare namespace Foo {
                function foo(): void;
            }
            ",
            None,
        ),
        (
            "
            declare module 'some-package' {
                function foo(): void;
            }
            ",
            None,
        ),
    ];

    let fail = vec![
        // start of cases that eslint-plugin-unicorn passes, but we fail.

        // declared function is inside a block statement
        (
            "function doFoo(foo) {
                {
                    function doBar(bar) {
                        return bar;
                    }
                }
                return foo;
            }",
            None,
        ),
        (
            "function doFoo(FooComponent) {
                function Bar() {
                    return <FooComponent />;
                }
                return Bar;
            };",
            None,
        ),
        (
            "function Foo() {
                function Bar () {
                    return <div />
                }
                return <div>{ Bar() }</div>
            }",
            None,
        ),
        ("function foo() { function bar() { return <JSX/>; } }", None),
        ("function doFoo(Foo) { const doBar = () => arguments; return doBar(); };", None),
        (
            "let inner;

            function outer() {
                inner = function inner() {}
            }",
            None,
        ),
        // end of cases that eslint-plugin-unicorn passes, but we fail.
        (
            "function doFoo(foo) {
                function doBar(bar) {
                    return bar;
                }
                return foo;
            }",
            None,
        ),
        (
            "function doFoo() {
                const foo = 'foo';
                function doBar(bar) {
                    return bar;
                }
                return foo;
            }",
            None,
        ),
        ("function doFoo() { function doBar(bar) { return bar; } }", None),
        ("const doFoo = function() { function doBar(bar) { return bar; } };", None),
        (
            "const doFoo = function() {
                const doBar = function(bar) {
                    return bar;
                };
            };",
            None,
        ),
        ("function doFoo() { const doBar = function(bar) { return bar; }; }", None),
        ("function doFoo() { const doBar = function(bar) { return bar; }; doBar(); }", None),
        ("const doFoo = () => { const doBar = bar => { return bar; } }", None),
        ("function doFoo(Foo) { function doBar() { return this; } return doBar(); };", None),
        (
            "function doFoo(Foo) { const doBar = () => (function() {return this})(); return doBar(); };",
            None,
        ),
        (
            "function doFoo(Foo) {
                const doBar = () => (function() {return () => this})();
                return doBar();
            };",
            None,
        ),
        (
            "function doFoo(Foo) {
                function doBar() {
                    return arguments;
                }
                return doBar();
            };",
            None,
        ),
        (
            "function doFoo(Foo) {
                const doBar = () => (function() {return arguments})();
                return doBar();
            };",
            None,
        ),
        (
            "function doFoo(foo) {
                function doBar(bar) {
                    return doBar(bar);
                }
                return foo;
            }",
            None,
        ),
        (
            "function doFoo(foo) {
                function doBar(bar) {
                    return bar;
                }
                return doBar;
            }",
            None,
        ),
        ("function doFoo() { function doBar() {} }", None),
        ("function doFoo(foo) { { { function doBar(bar) { return bar; } } } return foo; }", None),
        ("{ { function doBar(bar) { return bar; } } }", None),
        ("for (let foo = 0; foo < 1; foo++) { function doBar(bar) { return bar; } }", None),
        ("function foo() { function bar() {} }", None),
        ("function foo() { async function bar() {} }", None),
        ("function foo() { function* bar() {} }", None),
        ("function foo() { async function* bar() {} }", None),
        ("function foo() { const bar = () => {} }", None),
        // ("const doFoo = () => bar => bar;", None),
        ("function foo() { const bar = async () => {} }", None),
        ("function foo() { async function* baz() {} }", None),
        (
            "useEffect(() => {
                function foo() {
                    function bar() {
                    }
                }
            }, [])",
            None,
        ),
        (
            "(function() {
                function foo() {
                    function bar() {
                    }
                }
            })();",
            None,
        ),
        (
            "process.nextTick(() => {
                function returnsZero() {
                    return true;
                }
                process.exitCode = returnsZero();
            });",
            None,
        ),
        (
            "foo(
                // This is not an IIFE
                function() {
                    function bar() {
                    }
                },
                // This is an IIFE
                (function() {
                    function baz() {
                    }
                })(),
            )",
            None,
        ),
        (
            "// This is an IIFE
            (function() {
                function bar() {
                }
            })(
                // This is not IIFE
                function() {
                    function baz() {
                    }
                },
            )",
            None,
        ),
        (
            "function Foo() {
                const Bar = <div />
                function doBaz() {
                    return 42
                }
                return <div>{ doBaz() }</div>
            }",
            None,
        ),
        (
            "function Foo() {
                function Bar () {
                    return <div />
                }
                function doBaz() {
                    return 42
                }
                return <div>{ doBaz() }</div>
            }",
            None,
        ),
        (
            "function fn1() {
                function a() {
                    return <JSX a={b()}/>;
                }
                function b() {}
                function c() {}
            }
            function fn2() {
                function foo() {}
            }",
            None,
        ),
        (
            "const outer = () => { function inner() {} }",
            Some(serde_json::json!([{ "checkArrowFunctions": false }])),
        ),
        ("function foo() { function bar() {} }", None),
        ("function foo() { async function bar() {} }", None),
        ("function foo() { function * bar() {} }", None),
        ("function foo() { async function * bar() {} }", None),
        ("function foo() { const bar = () => {} }", None),
        // ("const doFoo = () => bar => bar;", None),
        ("function foo() { const bar = async () => {} }", None),
        ("function doFoo() { const doBar = function(bar) { return bar; }; }", None),
        ("function outer() { const inner = function inner() {}; }", None),
        (
            "export namespace Foo { export function outer() { const inner = function inner() {}; } }",
            None,
        ),
    ];

    Tester::new(ConsistentFunctionScoping::NAME, ConsistentFunctionScoping::PLUGIN, pass, fail)
        .test_and_snapshot();
}<|MERGE_RESOLUTION|>--- conflicted
+++ resolved
@@ -227,17 +227,10 @@
                 _ => return,
             };
 
-<<<<<<< HEAD
         // if the function is declared at the root scope, we don't need to check anything
-        let scope = ctx.scoping().symbol_scope_id(function_declaration_symbol_id);
-        if scope == ctx.scoping().root_scope_id() {
-=======
-        // if the function is declared at the root scope or in a TS
-        // module/namespace block, we don't need to check anything
         let scope = ctx.scoping().symbol_scope_id(function_declaration_symbol_id);
         if ctx.scoping().scope_flags(scope).intersects(ScopeFlags::Top | ScopeFlags::TsModuleBlock)
         {
->>>>>>> 4fbe4b10
             return;
         }
 
