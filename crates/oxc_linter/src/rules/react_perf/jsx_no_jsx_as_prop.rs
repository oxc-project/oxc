use crate::utils::ReactPerfRule;
use oxc_ast::{ast::Expression, AstKind};
use oxc_macros::declare_oxc_lint;
use oxc_semantic::SymbolId;
use oxc_span::{GetSpan, Span};

#[derive(Debug, Default, Clone)]
pub struct JsxNoJsxAsProp;

declare_oxc_lint!(
    /// ### What it does
    ///
    /// Prevent JSX elements that are local to the current method from being
    /// used as values of JSX props.
    ///
    /// ### Why is this bad?
    ///
    /// Using locally defined JSX elements as values for props can lead to
    /// unintentional re-renders and performance issues. Every time the parent
    /// renders, a new instance of the JSX element is created, causing unnecessary
    /// re-renders of child components. This also leads to harder-to-maintain code
    /// as the component's props are not passed consistently.
    ///
    /// ### Example
<<<<<<< HEAD
    ///
=======
>>>>>>> a786acff
    /// Examples of **incorrect** code for this rule:
    /// ```jsx
    /// <Item jsx={<SubItem />} />
    /// <Item jsx={this.props.jsx || <SubItem />} />
    /// <Item jsx={this.props.jsx ? this.props.jsx : <SubItem />} />
    /// ```
    ///
    /// Examples of **correct** code for this rule:
    /// ```jsx
    /// <Item callback={this.props.jsx} />
    /// ```
    JsxNoJsxAsProp,
    perf
);

impl ReactPerfRule for JsxNoJsxAsProp {
    const MESSAGE: &'static str = "JSX attribute values should not contain other JSX.";

    fn check_for_violation_on_expr(&self, expr: &Expression<'_>) -> Option<Span> {
        check_expression(expr)
    }

    fn check_for_violation_on_ast_kind(
        &self,
        kind: &AstKind<'_>,
        _symbol_id: SymbolId,
    ) -> Option<(/* decl */ Span, /* init */ Option<Span>)> {
        let AstKind::VariableDeclarator(decl) = kind else {
            return None;
        };
        let init_span = decl.init.as_ref().and_then(check_expression)?;
        Some((decl.id.span(), Some(init_span)))
    }
}

fn check_expression(expr: &Expression) -> Option<Span> {
    match expr.without_parentheses() {
        Expression::JSXElement(expr) => Some(expr.span),
        Expression::LogicalExpression(expr) => {
            check_expression(&expr.left).or_else(|| check_expression(&expr.right))
        }
        Expression::ConditionalExpression(expr) => {
            check_expression(&expr.consequent).or_else(|| check_expression(&expr.alternate))
        }
        _ => None,
    }
}

#[test]
fn test() {
    use crate::tester::Tester;

    let pass = vec![
        r"<Item callback={this.props.jsx} />",
        r"const Foo = () => <Item callback={this.props.jsx} />",
        r"<Item jsx={<SubItem />} />",
        r"<Item jsx={this.props.jsx || <SubItem />} />",
        r"<Item jsx={this.props.jsx ? this.props.jsx : <SubItem />} />",
        r"<Item jsx={this.props.jsx || (this.props.component ? this.props.component : <SubItem />)} />",
        r"const Icon = <svg />; const Foo = () => (<IconButton icon={Icon} />)",
    ];

    let fail = vec![
        r"const Foo = () => (<Item jsx={<SubItem />} />)",
        r"const Foo = () => (<Item jsx={this.props.jsx || <SubItem />} />)",
        r"const Foo = () => (<Item jsx={this.props.jsx ? this.props.jsx : <SubItem />} />)",
        r"const Foo = () => (<Item jsx={this.props.jsx || (this.props.component ? this.props.component : <SubItem />)} />)",
        r"const Foo = () => { const Icon = <svg />; return (<IconButton icon={Icon} />) }",
    ];

    Tester::new(JsxNoJsxAsProp::NAME, pass, fail).with_react_perf_plugin(true).test_and_snapshot();
}<|MERGE_RESOLUTION|>--- conflicted
+++ resolved
@@ -22,10 +22,7 @@
     /// as the component's props are not passed consistently.
     ///
     /// ### Example
-<<<<<<< HEAD
     ///
-=======
->>>>>>> a786acff
     /// Examples of **incorrect** code for this rule:
     /// ```jsx
     /// <Item jsx={<SubItem />} />
