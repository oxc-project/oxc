--- conflicted
+++ resolved
@@ -10,11 +10,8 @@
     pub mod consistent_type_specifier_style;
     pub mod default;
     pub mod export;
-<<<<<<< HEAD
+    pub mod exports_last;
     pub mod extensions;
-=======
-    pub mod exports_last;
->>>>>>> b7768470
     pub mod first;
     pub mod group_exports;
     pub mod max_dependencies;
