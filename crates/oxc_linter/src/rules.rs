<<<<<<< HEAD
oxc_macros::declare_all_lint_rules! {
    for_direction,
    no_debugger,
    no_array_constructor,
    no_empty,
    no_empty_pattern,
    deepscan::uninvoked_array_callback,
=======
mod constructor_super;
mod eq_eq_eq;
mod for_direction;
mod no_array_constructor;
mod no_debugger;
mod no_empty;
mod no_empty_pattern;
mod deepscan {
    pub mod uninvoked_array_callback;
}

pub use constructor_super::ConstructorSuper;
pub use deepscan::uninvoked_array_callback::UninvokedArrayCallback;
pub use eq_eq_eq::EqEqEq;
pub use for_direction::ForDirection;
pub use no_array_constructor::NoArrayConstructor;
pub use no_debugger::NoDebugger;
pub use no_empty::NoEmpty;
pub use no_empty_pattern::NoEmptyPattern;

use crate::{context::LintContext, rule::Rule, rule::RuleMeta, AstNode};

lazy_static::lazy_static! {
    pub static ref RULES: Vec<RuleEnum> = vec![
        RuleEnum::EqEqEq(EqEqEq::default()),
        RuleEnum::ConstructorSuper(ConstructorSuper::default()),
        RuleEnum::NoDebugger(NoDebugger::default()),
        RuleEnum::NoEmpty(NoEmpty::default()),
        RuleEnum::NoArrayConstructor(NoArrayConstructor::default()),
        RuleEnum::NoEmptyPattern(NoEmptyPattern::default()),
        RuleEnum::UninvokedArrayCallback(UninvokedArrayCallback::default()),
        RuleEnum::ForDirection(ForDirection::default()),
    ];
}

#[derive(Debug, Clone)]
#[allow(clippy::enum_variant_names)]
pub enum RuleEnum {
    EqEqEq(EqEqEq),
    ConstructorSuper(ConstructorSuper),
    NoDebugger(NoDebugger),
    NoEmpty(NoEmpty),
    NoArrayConstructor(NoArrayConstructor),
    NoEmptyPattern(NoEmptyPattern),
    UninvokedArrayCallback(UninvokedArrayCallback),
    ForDirection(ForDirection),
}

impl RuleEnum {
    pub const fn name(&self) -> &'static str {
        match self {
            Self::EqEqEq(_) => EqEqEq::NAME,
            Self::ConstructorSuper(_) => ConstructorSuper::NAME,
            Self::NoDebugger(_) => NoDebugger::NAME,
            Self::NoEmpty(_) => NoEmpty::NAME,
            Self::NoArrayConstructor(_) => NoArrayConstructor::NAME,
            Self::NoEmptyPattern(_) => NoEmptyPattern::NAME,
            Self::UninvokedArrayCallback(_) => UninvokedArrayCallback::NAME,
            Self::ForDirection(_) => ForDirection::NAME,
        }
    }

    pub fn read_json(&self, maybe_value: Option<serde_json::Value>) -> Self {
        match self {
            Self::EqEqEq(_) => {
                Self::EqEqEq(maybe_value.map(EqEqEq::from_configuration).unwrap_or_default())
            }
            Self::ConstructorSuper(_) => Self::ConstructorSuper(
                maybe_value.map(ConstructorSuper::from_configuration).unwrap_or_default(),
            ),
            Self::NoDebugger(_) => Self::NoDebugger(
                maybe_value.map(NoDebugger::from_configuration).unwrap_or_default(),
            ),
            Self::NoEmpty(_) => {
                Self::NoEmpty(maybe_value.map(NoEmpty::from_configuration).unwrap_or_default())
            }
            Self::NoArrayConstructor(_) => Self::NoArrayConstructor(
                maybe_value.map(NoArrayConstructor::from_configuration).unwrap_or_default(),
            ),
            Self::NoEmptyPattern(_) => Self::NoEmptyPattern(
                maybe_value.map(NoEmptyPattern::from_configuration).unwrap_or_default(),
            ),
            Self::UninvokedArrayCallback(_) => Self::UninvokedArrayCallback(
                maybe_value.map(UninvokedArrayCallback::from_configuration).unwrap_or_default(),
            ),
            Self::ForDirection(_) => Self::ForDirection(
                maybe_value.map(ForDirection::from_configuration).unwrap_or_default(),
            ),
        }
    }

    pub fn run<'a>(&self, node: &AstNode<'a>, ctx: &LintContext<'a>) {
        match self {
            Self::EqEqEq(rule) => rule.run(node, ctx),
            Self::ConstructorSuper(rule) => rule.run(node, ctx),
            Self::NoDebugger(rule) => rule.run(node, ctx),
            Self::NoEmpty(rule) => rule.run(node, ctx),
            Self::NoArrayConstructor(rule) => rule.run(node, ctx),
            Self::NoEmptyPattern(rule) => rule.run(node, ctx),
            Self::UninvokedArrayCallback(rule) => rule.run(node, ctx),
            Self::ForDirection(rule) => rule.run(node, ctx),
        }
    }
>>>>>>> 11237f3c
}<|MERGE_RESOLUTION|>--- conflicted
+++ resolved
@@ -1,114 +1,10 @@
-<<<<<<< HEAD
 oxc_macros::declare_all_lint_rules! {
+    constructor_super,
+    eq_eq_eq,
     for_direction,
     no_debugger,
     no_array_constructor,
     no_empty,
     no_empty_pattern,
     deepscan::uninvoked_array_callback,
-=======
-mod constructor_super;
-mod eq_eq_eq;
-mod for_direction;
-mod no_array_constructor;
-mod no_debugger;
-mod no_empty;
-mod no_empty_pattern;
-mod deepscan {
-    pub mod uninvoked_array_callback;
-}
-
-pub use constructor_super::ConstructorSuper;
-pub use deepscan::uninvoked_array_callback::UninvokedArrayCallback;
-pub use eq_eq_eq::EqEqEq;
-pub use for_direction::ForDirection;
-pub use no_array_constructor::NoArrayConstructor;
-pub use no_debugger::NoDebugger;
-pub use no_empty::NoEmpty;
-pub use no_empty_pattern::NoEmptyPattern;
-
-use crate::{context::LintContext, rule::Rule, rule::RuleMeta, AstNode};
-
-lazy_static::lazy_static! {
-    pub static ref RULES: Vec<RuleEnum> = vec![
-        RuleEnum::EqEqEq(EqEqEq::default()),
-        RuleEnum::ConstructorSuper(ConstructorSuper::default()),
-        RuleEnum::NoDebugger(NoDebugger::default()),
-        RuleEnum::NoEmpty(NoEmpty::default()),
-        RuleEnum::NoArrayConstructor(NoArrayConstructor::default()),
-        RuleEnum::NoEmptyPattern(NoEmptyPattern::default()),
-        RuleEnum::UninvokedArrayCallback(UninvokedArrayCallback::default()),
-        RuleEnum::ForDirection(ForDirection::default()),
-    ];
-}
-
-#[derive(Debug, Clone)]
-#[allow(clippy::enum_variant_names)]
-pub enum RuleEnum {
-    EqEqEq(EqEqEq),
-    ConstructorSuper(ConstructorSuper),
-    NoDebugger(NoDebugger),
-    NoEmpty(NoEmpty),
-    NoArrayConstructor(NoArrayConstructor),
-    NoEmptyPattern(NoEmptyPattern),
-    UninvokedArrayCallback(UninvokedArrayCallback),
-    ForDirection(ForDirection),
-}
-
-impl RuleEnum {
-    pub const fn name(&self) -> &'static str {
-        match self {
-            Self::EqEqEq(_) => EqEqEq::NAME,
-            Self::ConstructorSuper(_) => ConstructorSuper::NAME,
-            Self::NoDebugger(_) => NoDebugger::NAME,
-            Self::NoEmpty(_) => NoEmpty::NAME,
-            Self::NoArrayConstructor(_) => NoArrayConstructor::NAME,
-            Self::NoEmptyPattern(_) => NoEmptyPattern::NAME,
-            Self::UninvokedArrayCallback(_) => UninvokedArrayCallback::NAME,
-            Self::ForDirection(_) => ForDirection::NAME,
-        }
-    }
-
-    pub fn read_json(&self, maybe_value: Option<serde_json::Value>) -> Self {
-        match self {
-            Self::EqEqEq(_) => {
-                Self::EqEqEq(maybe_value.map(EqEqEq::from_configuration).unwrap_or_default())
-            }
-            Self::ConstructorSuper(_) => Self::ConstructorSuper(
-                maybe_value.map(ConstructorSuper::from_configuration).unwrap_or_default(),
-            ),
-            Self::NoDebugger(_) => Self::NoDebugger(
-                maybe_value.map(NoDebugger::from_configuration).unwrap_or_default(),
-            ),
-            Self::NoEmpty(_) => {
-                Self::NoEmpty(maybe_value.map(NoEmpty::from_configuration).unwrap_or_default())
-            }
-            Self::NoArrayConstructor(_) => Self::NoArrayConstructor(
-                maybe_value.map(NoArrayConstructor::from_configuration).unwrap_or_default(),
-            ),
-            Self::NoEmptyPattern(_) => Self::NoEmptyPattern(
-                maybe_value.map(NoEmptyPattern::from_configuration).unwrap_or_default(),
-            ),
-            Self::UninvokedArrayCallback(_) => Self::UninvokedArrayCallback(
-                maybe_value.map(UninvokedArrayCallback::from_configuration).unwrap_or_default(),
-            ),
-            Self::ForDirection(_) => Self::ForDirection(
-                maybe_value.map(ForDirection::from_configuration).unwrap_or_default(),
-            ),
-        }
-    }
-
-    pub fn run<'a>(&self, node: &AstNode<'a>, ctx: &LintContext<'a>) {
-        match self {
-            Self::EqEqEq(rule) => rule.run(node, ctx),
-            Self::ConstructorSuper(rule) => rule.run(node, ctx),
-            Self::NoDebugger(rule) => rule.run(node, ctx),
-            Self::NoEmpty(rule) => rule.run(node, ctx),
-            Self::NoArrayConstructor(rule) => rule.run(node, ctx),
-            Self::NoEmptyPattern(rule) => rule.run(node, ctx),
-            Self::UninvokedArrayCallback(rule) => rule.run(node, ctx),
-            Self::ForDirection(rule) => rule.run(node, ctx),
-        }
-    }
->>>>>>> 11237f3c
 }