--- conflicted
+++ resolved
@@ -530,11 +530,8 @@
     eslint::no_empty_function,
     eslint::no_empty_pattern,
     eslint::no_empty_static_block,
-<<<<<<< HEAD
     eslint::no_else_return,
-=======
     eslint::no_eq_null,
->>>>>>> 83ca7f56
     eslint::no_eval,
     eslint::no_ex_assign,
     eslint::no_extend_native,
