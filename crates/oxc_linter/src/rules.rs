--- conflicted
+++ resolved
@@ -165,11 +165,8 @@
     pub mod no_typeof_undefined;
     pub mod no_unnecessary_await;
     pub mod no_useless_fallback_in_spread;
-<<<<<<< HEAD
+    pub mod no_useless_promise_resolve_reject;
     pub mod number_literal_case;
-=======
-    pub mod no_useless_promise_resolve_reject;
->>>>>>> be043c37
     pub mod prefer_add_event_listener;
     pub mod prefer_array_flat_map;
     pub mod prefer_blob_reading_methods;
@@ -323,11 +320,8 @@
     unicorn::no_typeof_undefined,
     unicorn::no_unnecessary_await,
     unicorn::no_useless_fallback_in_spread,
-<<<<<<< HEAD
+    unicorn::no_useless_promise_resolve_reject,
     unicorn::number_literal_case,
-=======
-    unicorn::no_useless_promise_resolve_reject,
->>>>>>> be043c37
     unicorn::prefer_add_event_listener,
     unicorn::prefer_array_flat_map,
     unicorn::prefer_blob_reading_methods,
