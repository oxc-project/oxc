--- conflicted
+++ resolved
@@ -145,11 +145,8 @@
     pub mod catch_error_name;
     pub mod error_message;
     pub mod filename_case;
-<<<<<<< HEAD
+    pub mod new_for_builtins;
     pub mod no_abusive_eslint_disable;
-=======
-    pub mod new_for_builtins;
->>>>>>> 8afb81aa
     pub mod no_console_spaces;
     pub mod no_empty_file;
     pub mod no_instanceof_array;
@@ -289,11 +286,8 @@
     unicorn::catch_error_name,
     unicorn::error_message,
     unicorn::filename_case,
-<<<<<<< HEAD
+    unicorn::new_for_builtins,
     unicorn::no_abusive_eslint_disable,
-=======
-    unicorn::new_for_builtins,
->>>>>>> 8afb81aa
     unicorn::no_console_spaces,
     unicorn::no_empty_file,
     unicorn::no_instanceof_array,
