//! All registered lint rules.
//!
//! New rules need be added to these `mod` statements and also the macro at the bottom.
//!
//! These modules are declared manually because `cargo fmt` stops formatting these files with they
//! are inside a proc macro.

/// <https://github.com/import-js/eslint-plugin-import>
mod import {
    pub mod default;
    pub mod export;
    pub mod named;
    pub mod namespace;
    pub mod no_amd;
    pub mod no_cycle;
    pub mod no_default_export;
    // pub mod no_deprecated;
    pub mod max_dependencies;
    pub mod no_duplicates;
    pub mod no_named_as_default;
    pub mod no_named_as_default_member;
    pub mod no_self_import;
    // pub mod no_unused_modules;
    pub mod no_webpack_loader_syntax;
}

mod eslint {
    pub mod array_callback_return;
    pub mod constructor_super;
    pub mod default_case;
    pub mod default_case_last;
    pub mod default_param_last;
    pub mod eqeqeq;
    pub mod for_direction;
    pub mod func_names;
    pub mod getter_return;
    pub mod guard_for_in;
    pub mod max_classes_per_file;
    pub mod max_lines;
    pub mod max_params;
    pub mod no_array_constructor;
    pub mod no_async_promise_executor;
    pub mod no_await_in_loop;
    pub mod no_bitwise;
    pub mod no_caller;
    pub mod no_case_declarations;
    pub mod no_class_assign;
    pub mod no_compare_neg_zero;
    pub mod no_cond_assign;
    pub mod no_console;
    pub mod no_const_assign;
    pub mod no_constant_binary_expression;
    pub mod no_constant_condition;
    pub mod no_constructor_return;
    pub mod no_continue;
    pub mod no_control_regex;
    pub mod no_debugger;
    pub mod no_delete_var;
    pub mod no_div_regex;
    pub mod no_dupe_class_members;
    pub mod no_dupe_else_if;
    pub mod no_dupe_keys;
    pub mod no_duplicate_case;
    pub mod no_empty;
    pub mod no_empty_character_class;
    pub mod no_empty_function;
    pub mod no_empty_pattern;
    pub mod no_empty_static_block;
    pub mod no_eq_null;
    pub mod no_eval;
    pub mod no_ex_assign;
    pub mod no_extra_boolean_cast;
    pub mod no_fallthrough;
    pub mod no_func_assign;
    pub mod no_global_assign;
    pub mod no_import_assign;
    pub mod no_inner_declarations;
    pub mod no_irregular_whitespace;
    pub mod no_iterator;
    pub mod no_label_var;
    pub mod no_loss_of_precision;
    pub mod no_multi_str;
    pub mod no_new;
    pub mod no_new_func;
    pub mod no_new_native_nonconstructor;
    pub mod no_new_wrappers;
    pub mod no_nonoctal_decimal_escape;
    pub mod no_obj_calls;
    pub mod no_proto;
    pub mod no_prototype_builtins;
    pub mod no_redeclare;
    pub mod no_regex_spaces;
    pub mod no_restricted_globals;
    pub mod no_script_url;
    pub mod no_self_assign;
    pub mod no_self_compare;
    pub mod no_setter_return;
    pub mod no_shadow_restricted_names;
    pub mod no_sparse_arrays;
    pub mod no_template_curly_in_string;
    pub mod no_ternary;
    pub mod no_this_before_super;
    pub mod no_undef;
    pub mod no_undefined;
    pub mod no_unreachable;
    pub mod no_unsafe_finally;
    pub mod no_unsafe_negation;
    pub mod no_unsafe_optional_chaining;
    pub mod no_unused_labels;
    pub mod no_unused_private_class_members;
    pub mod no_unused_vars;
    pub mod no_useless_catch;
    pub mod no_useless_concat;
    pub mod no_useless_constructor;
    pub mod no_useless_escape;
    pub mod no_useless_rename;
    pub mod no_var;
    pub mod no_void;
    pub mod no_with;
    pub mod prefer_exponentiation_operator;
    pub mod prefer_numeric_literals;
    pub mod radix;
    pub mod require_await;
    pub mod require_yield;
    pub mod sort_imports;
    pub mod symbol_description;
    pub mod unicode_bom;
    pub mod use_isnan;
    pub mod valid_typeof;
}

mod typescript {
    pub mod adjacent_overload_signatures;
    pub mod array_type;
    pub mod ban_ts_comment;
    pub mod ban_tslint_comment;
    pub mod ban_types;
    pub mod consistent_indexed_object_style;
    pub mod consistent_type_definitions;
    pub mod consistent_type_imports;
    pub mod explicit_function_return_type;
    pub mod no_confusing_non_null_assertion;
    pub mod no_duplicate_enum_values;
    pub mod no_dynamic_delete;
    pub mod no_empty_interface;
    pub mod no_explicit_any;
    pub mod no_extra_non_null_assertion;
    pub mod no_extraneous_class;
    pub mod no_import_type_side_effects;
    pub mod no_misused_new;
    pub mod no_namespace;
    pub mod no_non_null_asserted_nullish_coalescing;
    pub mod no_non_null_asserted_optional_chain;
    pub mod no_non_null_assertion;
    pub mod no_this_alias;
    pub mod no_unnecessary_type_constraint;
    pub mod no_unsafe_declaration_merging;
    pub mod no_useless_empty_export;
    pub mod no_var_requires;
    pub mod no_wrapper_object_types;
    pub mod prefer_as_const;
    pub mod prefer_enum_initializers;
    pub mod prefer_for_of;
    pub mod prefer_function_type;
    pub mod prefer_literal_enum_member;
    pub mod prefer_namespace_keyword;
    pub mod prefer_ts_expect_error;
    pub mod triple_slash_reference;
}

mod jest {
    pub mod consistent_test_it;
    pub mod expect_expect;
    pub mod max_expects;
    pub mod max_nested_describe;
    pub mod no_alias_methods;
    pub mod no_commented_out_tests;
    pub mod no_conditional_expect;
    pub mod no_conditional_in_test;
    pub mod no_confusing_set_timeout;
    pub mod no_deprecated_functions;
    pub mod no_disabled_tests;
    pub mod no_done_callback;
    pub mod no_duplicate_hooks;
    pub mod no_export;
    pub mod no_focused_tests;
    pub mod no_hooks;
    pub mod no_identical_title;
    pub mod no_interpolation_in_snapshots;
    pub mod no_jasmine_globals;
    pub mod no_large_snapshots;
    pub mod no_mocks_import;
    pub mod no_restricted_jest_methods;
    pub mod no_restricted_matchers;
    pub mod no_standalone_expect;
    pub mod no_test_prefixes;
    pub mod no_test_return_statement;
    pub mod no_untyped_mock_factory;
    pub mod prefer_called_with;
    pub mod prefer_comparison_matcher;
    pub mod prefer_equality_matcher;
    pub mod prefer_expect_resolves;
    pub mod prefer_hooks_in_order;
    pub mod prefer_hooks_on_top;
    pub mod prefer_jest_mocked;
    pub mod prefer_lowercase_title;
    pub mod prefer_mock_promise_shorthand;
    pub mod prefer_spy_on;
    pub mod prefer_strict_equal;
    pub mod prefer_to_be;
    pub mod prefer_to_contain;
    pub mod prefer_to_have_length;
    pub mod prefer_todo;
    pub mod require_hook;
    pub mod require_to_throw_message;
    pub mod require_top_level_describe;
    pub mod valid_describe_callback;
    pub mod valid_expect;
    pub mod valid_title;
}

mod react {
    pub mod button_has_type;
    pub mod checked_requires_onchange_or_readonly;
    pub mod jsx_boolean_value;
    pub mod jsx_curly_brace_presence;
    pub mod jsx_key;
    pub mod jsx_no_comment_textnodes;
    pub mod jsx_no_duplicate_props;
    pub mod jsx_no_target_blank;
    pub mod jsx_no_undef;
    pub mod jsx_no_useless_fragment;
    pub mod jsx_props_no_spread_multi;
    pub mod no_children_prop;
    pub mod no_danger;
    pub mod no_direct_mutation_state;
    pub mod no_find_dom_node;
    pub mod no_is_mounted;
    pub mod no_render_return_value;
    pub mod no_set_state;
    pub mod no_string_refs;
    pub mod no_unescaped_entities;
    pub mod no_unknown_property;
    pub mod prefer_es6_class;
    pub mod react_in_jsx_scope;
    pub mod require_render_return;
    pub mod rules_of_hooks;
    pub mod void_dom_elements_no_children;
}

mod react_perf {
    pub mod jsx_no_jsx_as_prop;
    pub mod jsx_no_new_array_as_prop;
    pub mod jsx_no_new_function_as_prop;
    pub mod jsx_no_new_object_as_prop;
}

mod unicorn {
    pub mod catch_error_name;
    pub mod consistent_function_scoping;
    pub mod empty_brace_spaces;
    pub mod error_message;
    pub mod escape_case;
    pub mod explicit_length_check;
    pub mod filename_case;
    pub mod new_for_builtins;
    pub mod no_abusive_eslint_disable;
    pub mod no_anonymous_default_export;
    pub mod no_array_for_each;
    pub mod no_array_reduce;
    pub mod no_await_expression_member;
    pub mod no_await_in_promise_methods;
    pub mod no_console_spaces;
    pub mod no_document_cookie;
    pub mod no_empty_file;
    pub mod no_hex_escape;
    pub mod no_instanceof_array;
    pub mod no_invalid_remove_event_listener;
    pub mod no_length_as_slice_end;
    pub mod no_lonely_if;
    pub mod no_magic_array_flat_depth;
    pub mod no_negated_condition;
    pub mod no_negation_in_equality_check;
    pub mod no_nested_ternary;
    pub mod no_new_array;
    pub mod no_new_buffer;
    pub mod no_null;
    pub mod no_object_as_default_parameter;
    pub mod no_process_exit;
    pub mod no_single_promise_in_promise_methods;
    pub mod no_static_only_class;
    pub mod no_thenable;
    pub mod no_this_assignment;
    pub mod no_typeof_undefined;
    pub mod no_unnecessary_await;
    pub mod no_unreadable_array_destructuring;
    pub mod no_unreadable_iife;
    pub mod no_useless_fallback_in_spread;
    pub mod no_useless_length_check;
    pub mod no_useless_promise_resolve_reject;
    pub mod no_useless_spread;
    pub mod no_useless_switch_case;
    pub mod no_useless_undefined;
    pub mod no_zero_fractions;
    pub mod number_literal_case;
    pub mod numeric_separators_style;
    pub mod prefer_add_event_listener;
    pub mod prefer_array_flat;
    pub mod prefer_array_flat_map;
    pub mod prefer_array_some;
    pub mod prefer_blob_reading_methods;
    pub mod prefer_code_point;
    pub mod prefer_date_now;
    pub mod prefer_dom_node_append;
    pub mod prefer_dom_node_dataset;
    pub mod prefer_dom_node_remove;
    pub mod prefer_dom_node_text_content;
    pub mod prefer_event_target;
    pub mod prefer_includes;
    pub mod prefer_logical_operator_over_ternary;
    pub mod prefer_math_trunc;
    pub mod prefer_modern_dom_apis;
    pub mod prefer_modern_math_apis;
    pub mod prefer_native_coercion_functions;
    pub mod prefer_node_protocol;
    pub mod prefer_number_properties;
    pub mod prefer_optional_catch_binding;
    pub mod prefer_prototype_methods;
    pub mod prefer_query_selector;
    pub mod prefer_reflect_apply;
    pub mod prefer_regexp_test;
    pub mod prefer_set_size;
    pub mod prefer_spread;
    pub mod prefer_string_replace_all;
    pub mod prefer_string_slice;
    pub mod prefer_string_starts_ends_with;
    pub mod prefer_string_trim_start_end;
    pub mod prefer_structured_clone;
    pub mod prefer_type_error;
    pub mod require_array_join_separator;
    pub mod require_number_to_fixed_digits_argument;
    pub mod switch_case_braces;
    pub mod text_encoding_identifier_case;
    pub mod throw_new_error;
}

mod jsx_a11y {
    pub mod alt_text;
    pub mod anchor_has_content;
    pub mod anchor_is_valid;
    pub mod aria_activedescendant_has_tabindex;
    pub mod aria_props;
    pub mod aria_role;
    pub mod aria_unsupported_elements;
    pub mod autocomplete_valid;
    pub mod click_events_have_key_events;
    pub mod heading_has_content;
    pub mod html_has_lang;
    pub mod iframe_has_title;
    pub mod img_redundant_alt;
    pub mod label_has_associated_control;
    pub mod lang;
    pub mod media_has_caption;
    pub mod mouse_events_have_key_events;
    pub mod no_access_key;
    pub mod no_aria_hidden_on_focusable;
    pub mod no_autofocus;
    pub mod no_distracting_elements;
    pub mod no_redundant_roles;
    pub mod prefer_tag_over_role;
    pub mod role_has_required_aria_props;
    pub mod role_supports_aria_props;
    pub mod scope;
    pub mod tabindex_no_positive;
}

mod oxc {
    pub mod approx_constant;
    pub mod bad_array_method_on_arguments;
    pub mod bad_bitwise_operator;
    pub mod bad_char_at_comparison;
    pub mod bad_comparison_sequence;
    pub mod bad_min_max_func;
    pub mod bad_object_literal_comparison;
    pub mod bad_replace_all_arg;
    pub mod const_comparisons;
    pub mod double_comparisons;
    pub mod erasing_op;
    pub mod misrefactored_assign_op;
    pub mod missing_throw;
    pub mod no_accumulating_spread;
    pub mod no_async_await;
    pub mod no_barrel_file;
    pub mod no_const_enum;
    pub mod no_optional_chaining;
    pub mod no_rest_spread_properties;
    pub mod number_arg_out_of_range;
    pub mod only_used_in_recursion;
    pub mod uninvoked_array_callback;
}

mod nextjs {
    pub mod google_font_display;
    pub mod google_font_preconnect;
    pub mod inline_script_id;
    pub mod next_script_for_ga;
    pub mod no_assign_module_variable;
    pub mod no_async_client_component;
    pub mod no_before_interactive_script_outside_document;
    pub mod no_css_tags;
    pub mod no_document_import_in_page;
    pub mod no_duplicate_head;
    pub mod no_head_element;
    pub mod no_head_import_in_document;
    pub mod no_img_element;
    pub mod no_page_custom_font;
    pub mod no_script_component_in_head;
    pub mod no_styled_jsx_in_document;
    pub mod no_sync_scripts;
    pub mod no_title_in_document_head;
    pub mod no_typos;
    pub mod no_unwanted_polyfillio;
}

/// <https://github.com/gajus/eslint-plugin-jsdoc>
mod jsdoc {
    pub mod check_access;
    pub mod check_property_names;
    pub mod check_tag_names;
    pub mod empty_tags;
    pub mod implements_on_classes;
    pub mod no_defaults;
    pub mod require_param;
    pub mod require_param_description;
    pub mod require_param_name;
    pub mod require_param_type;
    pub mod require_property;
    pub mod require_property_description;
    pub mod require_property_name;
    pub mod require_property_type;
    pub mod require_returns;
    pub mod require_returns_description;
    pub mod require_returns_type;
    pub mod require_yields;
}

mod tree_shaking {
    pub mod no_side_effects_in_initialization;
}

mod promise {
    pub mod avoid_new;
    pub mod catch_or_return;
    pub mod no_new_statics;
    pub mod no_return_in_finally;
    pub mod param_names;
    pub mod prefer_await_to_then;
    pub mod spec_only;
    pub mod valid_params;
}

mod vitest {
    pub mod no_conditional_tests;
    pub mod no_import_node_test;
    pub mod prefer_each;
    pub mod prefer_to_be_falsy;
    pub mod prefer_to_be_truthy;
    pub mod require_local_test_context_for_concurrent_snapshots;
}

oxc_macros::declare_all_lint_rules! {
    eslint::array_callback_return,
    eslint::constructor_super,
    eslint::default_case,
    eslint::default_case_last,
    eslint::default_param_last,
    eslint::eqeqeq,
    eslint::for_direction,
    eslint::func_names,
    eslint::getter_return,
    eslint::guard_for_in,
    eslint::max_classes_per_file,
    eslint::max_lines,
    eslint::max_params,
    eslint::no_ternary,
    eslint::no_this_before_super,
    eslint::no_template_curly_in_string,
    eslint::no_array_constructor,
    eslint::no_async_promise_executor,
    eslint::no_bitwise,
    eslint::no_caller,
    eslint::no_case_declarations,
    eslint::no_class_assign,
    eslint::no_multi_str,
    eslint::no_label_var,
    eslint::require_await,
    eslint::no_compare_neg_zero,
    eslint::no_cond_assign,
    eslint::no_console,
    eslint::no_const_assign,
    eslint::no_constant_binary_expression,
    eslint::no_constant_condition,
    eslint::no_continue,
    eslint::no_control_regex,
    eslint::no_debugger,
    eslint::no_delete_var,
    eslint::no_div_regex,
    eslint::no_dupe_class_members,
    eslint::no_dupe_else_if,
    eslint::no_dupe_keys,
    eslint::no_duplicate_case,
    eslint::no_empty,
    eslint::no_empty_character_class,
    eslint::no_empty_function,
    eslint::no_empty_pattern,
    eslint::no_empty_static_block,
    eslint::no_eval,
    eslint::no_ex_assign,
    eslint::no_extra_boolean_cast,
    eslint::no_eq_null,
    eslint::no_fallthrough,
    eslint::no_func_assign,
    eslint::no_global_assign,
    eslint::no_import_assign,
    eslint::no_inner_declarations,
    eslint::no_irregular_whitespace,
    eslint::no_iterator,
    eslint::no_loss_of_precision,
    eslint::no_new,
    eslint::no_new_func,
    eslint::no_new_wrappers,
    eslint::no_nonoctal_decimal_escape,
    eslint::no_obj_calls,
    eslint::no_proto,
    eslint::no_prototype_builtins,
    eslint::no_redeclare,
    eslint::no_regex_spaces,
    eslint::no_script_url,
    eslint::no_self_assign,
    eslint::no_self_compare,
    eslint::no_setter_return,
    eslint::no_shadow_restricted_names,
    eslint::no_sparse_arrays,
    eslint::no_undef,
    eslint::no_undefined,
    eslint::no_unreachable,
    eslint::no_unsafe_finally,
    eslint::no_unsafe_negation,
    eslint::no_unsafe_optional_chaining,
    eslint::no_unused_labels,
    eslint::no_unused_vars,
    eslint::no_unused_private_class_members,
    eslint::no_useless_catch,
    eslint::no_useless_escape,
    eslint::no_useless_rename,
    eslint::no_useless_concat,
    eslint::no_useless_constructor,
    eslint::no_var,
    eslint::no_void,
    eslint::no_with,
    eslint::radix,
    eslint::require_yield,
    eslint::symbol_description,
    eslint::sort_imports,
    eslint::unicode_bom,
    eslint::use_isnan,
    eslint::valid_typeof,
    eslint::no_await_in_loop,
    eslint::no_new_native_nonconstructor,
    eslint::no_restricted_globals,
    eslint::prefer_exponentiation_operator,
    eslint::prefer_numeric_literals,
    eslint::no_constructor_return,
    typescript::adjacent_overload_signatures,
    typescript::array_type,
    typescript::ban_ts_comment,
    typescript::ban_tslint_comment,
    typescript::prefer_enum_initializers,
    typescript::ban_types,
    typescript::consistent_type_definitions,
    typescript::consistent_type_imports,
    typescript::consistent_indexed_object_style,
    typescript::no_duplicate_enum_values,
    typescript::no_empty_interface,
    typescript::no_explicit_any,
    typescript::no_extra_non_null_assertion,
    typescript::no_import_type_side_effects,
    typescript::no_misused_new,
    typescript::no_namespace,
    typescript::no_non_null_asserted_optional_chain,
    typescript::no_this_alias,
    typescript::no_unnecessary_type_constraint,
    typescript::no_unsafe_declaration_merging,
    typescript::no_useless_empty_export,
    typescript::no_var_requires,
    typescript::no_wrapper_object_types,
    typescript::prefer_as_const,
    typescript::prefer_for_of,
    typescript::prefer_function_type,
    typescript::prefer_namespace_keyword,
    typescript::prefer_ts_expect_error,
    typescript::triple_slash_reference,
    typescript::prefer_literal_enum_member,
    typescript::explicit_function_return_type,
    typescript::no_non_null_assertion,
    typescript::no_non_null_asserted_nullish_coalescing,
    typescript::no_confusing_non_null_assertion,
    typescript::no_dynamic_delete,
    typescript::no_extraneous_class,
    jest::consistent_test_it,
    jest::expect_expect,
    jest::max_expects,
    jest::max_nested_describe,
    jest::no_alias_methods,
    jest::no_commented_out_tests,
    jest::no_conditional_expect,
    jest::no_conditional_in_test,
    jest::no_confusing_set_timeout,
    jest::no_deprecated_functions,
    jest::no_disabled_tests,
    jest::no_done_callback,
    jest::no_duplicate_hooks,
    jest::no_export,
    jest::no_focused_tests,
    jest::no_hooks,
    jest::no_identical_title,
    jest::no_interpolation_in_snapshots,
    jest::no_jasmine_globals,
    jest::no_large_snapshots,
    jest::no_mocks_import,
    jest::no_restricted_jest_methods,
    jest::no_restricted_matchers,
    jest::no_standalone_expect,
    jest::no_test_prefixes,
    jest::no_test_return_statement,
    jest::no_untyped_mock_factory,
    jest::prefer_called_with,
    jest::prefer_comparison_matcher,
    jest::prefer_equality_matcher,
    jest::prefer_expect_resolves,
    jest::prefer_hooks_in_order,
    jest::prefer_hooks_on_top,
    jest::prefer_jest_mocked,
    jest::prefer_lowercase_title,
    jest::prefer_mock_promise_shorthand,
    jest::prefer_spy_on,
    jest::prefer_strict_equal,
    jest::prefer_to_be,
    jest::prefer_to_contain,
    jest::prefer_to_have_length,
    jest::prefer_todo,
    jest::require_hook,
    jest::require_to_throw_message,
    jest::require_top_level_describe,
    jest::valid_describe_callback,
    jest::valid_expect,
    jest::valid_title,
    unicorn::catch_error_name,
    unicorn::consistent_function_scoping,
    unicorn::empty_brace_spaces,
    unicorn::error_message,
    unicorn::escape_case,
    unicorn::explicit_length_check,
    unicorn::filename_case,
    unicorn::new_for_builtins,
    unicorn::no_abusive_eslint_disable,
    unicorn::no_anonymous_default_export,
    unicorn::no_array_for_each,
    unicorn::no_array_reduce,
    unicorn::no_await_expression_member,
    unicorn::no_await_in_promise_methods,
    unicorn::no_console_spaces,
    unicorn::no_document_cookie,
    unicorn::no_empty_file,
    unicorn::no_hex_escape,
    unicorn::no_instanceof_array,
    unicorn::no_invalid_remove_event_listener,
    unicorn::no_length_as_slice_end,
    unicorn::no_lonely_if,
    unicorn::no_magic_array_flat_depth,
    unicorn::no_negated_condition,
    unicorn::no_negation_in_equality_check,
    unicorn::no_nested_ternary,
    unicorn::no_new_array,
    unicorn::no_new_buffer,
    unicorn::no_null,
    unicorn::no_object_as_default_parameter,
    unicorn::no_process_exit,
    unicorn::no_single_promise_in_promise_methods,
    unicorn::no_static_only_class,
    unicorn::no_thenable,
    unicorn::no_this_assignment,
    unicorn::no_typeof_undefined,
    unicorn::no_unnecessary_await,
    unicorn::no_unreadable_array_destructuring,
    unicorn::no_unreadable_iife,
    unicorn::no_useless_fallback_in_spread,
    unicorn::no_useless_length_check,
    unicorn::no_useless_promise_resolve_reject,
    unicorn::no_useless_spread,
    unicorn::no_useless_switch_case,
    unicorn::no_useless_undefined,
    unicorn::no_zero_fractions,
    unicorn::number_literal_case,
    unicorn::numeric_separators_style,
    unicorn::prefer_add_event_listener,
    unicorn::prefer_array_flat_map,
    unicorn::prefer_array_flat,
    unicorn::prefer_array_some,
    unicorn::prefer_blob_reading_methods,
    unicorn::prefer_code_point,
    unicorn::prefer_date_now,
    unicorn::prefer_node_protocol,
    unicorn::prefer_dom_node_append,
    unicorn::prefer_dom_node_dataset,
    unicorn::prefer_dom_node_remove,
    unicorn::prefer_dom_node_text_content,
    unicorn::prefer_event_target,
    unicorn::prefer_includes,
    unicorn::prefer_logical_operator_over_ternary,
    unicorn::prefer_math_trunc,
    unicorn::prefer_modern_dom_apis,
    unicorn::prefer_modern_math_apis,
    unicorn::prefer_native_coercion_functions,
    unicorn::prefer_number_properties,
    unicorn::prefer_optional_catch_binding,
    unicorn::prefer_prototype_methods,
    unicorn::prefer_query_selector,
    unicorn::prefer_reflect_apply,
    unicorn::prefer_regexp_test,
    unicorn::prefer_set_size,
    unicorn::prefer_spread,
    unicorn::prefer_string_replace_all,
    unicorn::prefer_string_slice,
    unicorn::prefer_string_starts_ends_with,
    unicorn::prefer_string_trim_start_end,
    unicorn::prefer_structured_clone,
    unicorn::prefer_type_error,
    unicorn::require_array_join_separator,
    unicorn::require_number_to_fixed_digits_argument,
    unicorn::switch_case_braces,
    unicorn::text_encoding_identifier_case,
    unicorn::throw_new_error,
    react::button_has_type,
    react::checked_requires_onchange_or_readonly,
    react::jsx_no_target_blank,
    react::jsx_curly_brace_presence,
    react::jsx_boolean_value,
    react::jsx_key,
    react::jsx_no_comment_textnodes,
    react::jsx_no_duplicate_props,
    react::jsx_no_useless_fragment,
    react::jsx_props_no_spread_multi,
    react::jsx_no_undef,
    react::react_in_jsx_scope,
    react::no_children_prop,
    react::no_danger,
    react::no_direct_mutation_state,
    react::no_find_dom_node,
    react::no_render_return_value,
    react::no_set_state,
    react::no_string_refs,
    react::no_unescaped_entities,
    react::no_is_mounted,
    react::no_unknown_property,
    react::prefer_es6_class,
    react::require_render_return,
    react::rules_of_hooks,
    react::void_dom_elements_no_children,
    react_perf::jsx_no_jsx_as_prop,
    react_perf::jsx_no_new_array_as_prop,
    react_perf::jsx_no_new_function_as_prop,
    react_perf::jsx_no_new_object_as_prop,
    import::default,
    import::export,
    import::max_dependencies,
    import::named,
    import::namespace,
    import::no_amd,
    import::no_cycle,
    // import::no_deprecated,
    import::no_named_as_default,
    import::no_named_as_default_member,
    import::no_self_import,
    // import::no_unused_modules,
    import::no_duplicates,
    import::no_default_export,
    import::no_webpack_loader_syntax,
    jsx_a11y::alt_text,
    jsx_a11y::anchor_has_content,
    jsx_a11y::anchor_is_valid,
    jsx_a11y::aria_activedescendant_has_tabindex,
    jsx_a11y::aria_props,
    jsx_a11y::aria_unsupported_elements,
    jsx_a11y::click_events_have_key_events,
    jsx_a11y::heading_has_content,
    jsx_a11y::html_has_lang,
    jsx_a11y::lang,
    jsx_a11y::iframe_has_title,
    jsx_a11y::img_redundant_alt,
    jsx_a11y::label_has_associated_control,
    jsx_a11y::media_has_caption,
    jsx_a11y::mouse_events_have_key_events,
    jsx_a11y::no_access_key,
    jsx_a11y::no_aria_hidden_on_focusable,
    jsx_a11y::no_autofocus,
    jsx_a11y::no_redundant_roles,
    jsx_a11y::prefer_tag_over_role,
    jsx_a11y::role_has_required_aria_props,
    jsx_a11y::scope,
    jsx_a11y::tabindex_no_positive,
    jsx_a11y::aria_role,
    jsx_a11y::no_distracting_elements,
    jsx_a11y::role_supports_aria_props,
    jsx_a11y::autocomplete_valid,
    oxc::approx_constant,
    oxc::bad_array_method_on_arguments,
    oxc::bad_bitwise_operator,
    oxc::bad_char_at_comparison,
    oxc::bad_comparison_sequence,
    oxc::bad_min_max_func,
    oxc::bad_object_literal_comparison,
    oxc::bad_replace_all_arg,
    oxc::const_comparisons,
    oxc::double_comparisons,
    oxc::erasing_op,
    oxc::no_optional_chaining,
    oxc::no_rest_spread_properties,
    oxc::misrefactored_assign_op,
    oxc::missing_throw,
    oxc::no_accumulating_spread,
    oxc::no_barrel_file,
    oxc::no_const_enum,
    oxc::number_arg_out_of_range,
    oxc::only_used_in_recursion,
    oxc::no_async_await,
    oxc::uninvoked_array_callback,
    nextjs::google_font_display,
    nextjs::google_font_preconnect,
    nextjs::inline_script_id,
    nextjs::next_script_for_ga,
    nextjs::no_assign_module_variable,
    nextjs::no_async_client_component,
    nextjs::no_css_tags,
    nextjs::no_head_element,
    nextjs::no_head_import_in_document,
    nextjs::no_duplicate_head,
    nextjs::no_img_element,
    nextjs::no_script_component_in_head,
    nextjs::no_sync_scripts,
    nextjs::no_title_in_document_head,
    nextjs::no_typos,
    nextjs::no_document_import_in_page,
    nextjs::no_unwanted_polyfillio,
    nextjs::no_before_interactive_script_outside_document,
    nextjs::no_page_custom_font,
    nextjs::no_styled_jsx_in_document,
    jsdoc::check_access,
    jsdoc::check_property_names,
    jsdoc::check_tag_names,
    jsdoc::empty_tags,
    jsdoc::implements_on_classes,
    jsdoc::no_defaults,
    jsdoc::require_param,
    jsdoc::require_param_description,
    jsdoc::require_param_name,
    jsdoc::require_param_type,
    jsdoc::require_property,
    jsdoc::require_property_type,
    jsdoc::require_property_name,
    jsdoc::require_property_description,
    jsdoc::require_returns,
    jsdoc::require_returns_description,
    jsdoc::require_returns_type,
    jsdoc::require_yields,
    tree_shaking::no_side_effects_in_initialization,
    promise::avoid_new,
    promise::no_new_statics,
    promise::param_names,
    promise::valid_params,
    promise::no_return_in_finally,
    promise::prefer_await_to_then,
<<<<<<< HEAD
    promise::catch_or_return,
=======
    promise::spec_only,
>>>>>>> e5c755a7
    vitest::no_import_node_test,
    vitest::prefer_each,
    vitest::prefer_to_be_falsy,
    vitest::prefer_to_be_truthy,
    vitest::no_conditional_tests,
    vitest::require_local_test_context_for_concurrent_snapshots,
}<|MERGE_RESOLUTION|>--- conflicted
+++ resolved
@@ -880,11 +880,8 @@
     promise::valid_params,
     promise::no_return_in_finally,
     promise::prefer_await_to_then,
-<<<<<<< HEAD
     promise::catch_or_return,
-=======
     promise::spec_only,
->>>>>>> e5c755a7
     vitest::no_import_node_test,
     vitest::prefer_each,
     vitest::prefer_to_be_falsy,
