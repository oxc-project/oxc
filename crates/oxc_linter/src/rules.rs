//! All registered lint rules.
//!
//! New rules need be added to these `mod` statements and also the macro at the bottom.
//!
//! These modules are declared manually because `cargo fmt` stops formatting these files with they
//! are inside a proc macro.

/// <https://github.com/import-js/eslint-plugin-import>
mod import {
    pub mod default;
    pub mod named;
    pub mod no_cycle;
    pub mod no_self_import;
}

mod deepscan {
    pub mod bad_array_method_on_arguments;
    pub mod bad_bitwise_operator;
    pub mod bad_comparison_sequence;
    pub mod bad_min_max_func;
    pub mod bad_remove_event_listener;
    pub mod missing_throw;
    pub mod number_arg_out_of_range;
    pub mod uninvoked_array_callback;
}

mod eslint {
    pub mod array_callback_return;
    pub mod constructor_super;
    pub mod eq_eq_eq;
    pub mod for_direction;
    pub mod getter_return;
    pub mod no_array_constructor;
    pub mod no_async_promise_executor;
    pub mod no_bitwise;
    pub mod no_caller;
    pub mod no_case_declarations;
    pub mod no_class_assign;
    pub mod no_compare_neg_zero;
    pub mod no_cond_assign;
    pub mod no_console;
    pub mod no_const_assign;
    pub mod no_constant_binary_expression;
    pub mod no_constant_condition;
    pub mod no_control_regex;
    pub mod no_debugger;
    pub mod no_delete_var;
    pub mod no_dupe_class_members;
    pub mod no_dupe_else_if;
    pub mod no_dupe_keys;
    pub mod no_duplicate_case;
    pub mod no_empty;
    pub mod no_empty_character_class;
    pub mod no_empty_pattern;
    pub mod no_eval;
    pub mod no_ex_assign;
    pub mod no_extra_boolean_cast;
    pub mod no_fallthrough;
    pub mod no_func_assign;
    pub mod no_global_assign;
    pub mod no_import_assign;
    pub mod no_inner_declarations;
    pub mod no_loss_of_precision;
    pub mod no_mixed_operators;
    pub mod no_new_symbol;
    pub mod no_obj_calls;
    pub mod no_prototype_builtins;
    pub mod no_redeclare;
    pub mod no_return_await;
    pub mod no_self_assign;
    pub mod no_self_compare;
    pub mod no_setter_return;
    pub mod no_shadow_restricted_names;
    pub mod no_sparse_arrays;
    pub mod no_undef;
    pub mod no_unsafe_finally;
    pub mod no_unsafe_negation;
    pub mod no_unsafe_optional_chaining;
    pub mod no_unused_labels;
    pub mod no_useless_catch;
    pub mod no_useless_escape;
    pub mod require_yield;
    pub mod use_isnan;
    pub mod valid_typeof;
}

mod typescript {
    pub mod adjacent_overload_signatures;
    pub mod ban_ts_comment;
    pub mod ban_types;
    pub mod consistent_type_exports;
    pub mod no_duplicate_enum_values;
    pub mod no_empty_interface;
    pub mod no_explicit_any;
    pub mod no_extra_non_null_assertion;
    pub mod no_misused_new;
    pub mod no_namespace;
    pub mod no_non_null_asserted_optional_chain;
    pub mod no_this_alias;
    pub mod no_unnecessary_type_constraint;
    pub mod no_unsafe_declaration_merging;
    pub mod no_var_requires;
    pub mod prefer_as_const;
}

mod jest {
    pub mod expect_expect;
    pub mod no_alias_methods;
    pub mod no_commented_out_tests;
    pub mod no_conditional_expect;
    pub mod no_confusing_set_timeout;
    pub mod no_disabled_tests;
    pub mod no_done_callback;
    pub mod no_export;
    pub mod no_focused_tests;
    pub mod no_identical_title;
    pub mod no_interpolation_in_snapshots;
    pub mod no_jasmine_globals;
    pub mod no_mocks_import;
    pub mod no_standalone_expect;
    pub mod no_test_prefixes;
    pub mod valid_describe_callback;
    pub mod valid_expect;
    pub mod valid_title;
}

mod react {
    pub mod jsx_key;
    pub mod jsx_no_comment_text_nodes;
    pub mod jsx_no_duplicate_props;
    pub mod jsx_no_useless_fragment;
    pub mod no_children_prop;
    pub mod no_dangerously_set_inner_html;
    pub mod no_find_dom_node;
    pub mod no_render_return_value;
    pub mod no_string_refs;
    pub mod no_unescaped_entities;
}

mod unicorn {
    pub mod catch_error_name;
    pub mod error_message;
    pub mod filename_case;
    pub mod no_console_spaces;
    pub mod no_empty_file;
    pub mod no_instanceof_array;
    pub mod no_thenable;
    pub mod no_unnecessary_await;
    pub mod prefer_array_flat_map;
    pub mod prefer_logical_operator_over_ternary;
<<<<<<< HEAD
    pub mod require_number_to_fixed_digits_argument;
=======
    pub mod switch_case_braces;
>>>>>>> 162c720e
    pub mod text_encoding_identifier_case;
    pub mod throw_new_error;
}

oxc_macros::declare_all_lint_rules! {
    deepscan::bad_array_method_on_arguments,
    deepscan::bad_bitwise_operator,
    deepscan::bad_comparison_sequence,
    deepscan::bad_min_max_func,
    deepscan::bad_remove_event_listener,
    deepscan::missing_throw,
    deepscan::number_arg_out_of_range,
    deepscan::uninvoked_array_callback,
    eslint::array_callback_return,
    eslint::constructor_super,
    eslint::eq_eq_eq,
    eslint::for_direction,
    eslint::getter_return,
    eslint::no_array_constructor,
    eslint::no_async_promise_executor,
    eslint::no_bitwise,
    eslint::no_caller,
    eslint::no_case_declarations,
    eslint::no_class_assign,
    eslint::no_compare_neg_zero,
    eslint::no_cond_assign,
    eslint::no_console,
    eslint::no_const_assign,
    eslint::no_constant_binary_expression,
    eslint::no_constant_condition,
    eslint::no_control_regex,
    eslint::no_debugger,
    eslint::no_delete_var,
    eslint::no_dupe_class_members,
    eslint::no_dupe_else_if,
    eslint::no_dupe_keys,
    eslint::no_duplicate_case,
    eslint::no_empty,
    eslint::no_empty_character_class,
    eslint::no_empty_pattern,
    eslint::no_eval,
    eslint::no_ex_assign,
    eslint::no_extra_boolean_cast,
    eslint::no_fallthrough,
    eslint::no_func_assign,
    eslint::no_global_assign,
    eslint::no_import_assign,
    eslint::no_inner_declarations,
    eslint::no_loss_of_precision,
    eslint::no_mixed_operators,
    eslint::no_new_symbol,
    eslint::no_obj_calls,
    eslint::no_prototype_builtins,
    eslint::no_redeclare,
    eslint::no_return_await,
    eslint::no_self_assign,
    eslint::no_self_compare,
    eslint::no_setter_return,
    eslint::no_shadow_restricted_names,
    eslint::no_sparse_arrays,
    eslint::no_undef,
    eslint::no_unsafe_finally,
    eslint::no_unsafe_negation,
    eslint::no_unsafe_optional_chaining,
    eslint::no_unused_labels,
    eslint::no_useless_catch,
    eslint::no_useless_escape,
    eslint::require_yield,
    eslint::use_isnan,
    eslint::valid_typeof,
    typescript::adjacent_overload_signatures,
    typescript::ban_ts_comment,
    typescript::ban_types,
    typescript::consistent_type_exports,
    typescript::no_duplicate_enum_values,
    typescript::no_empty_interface,
    typescript::no_explicit_any,
    typescript::no_extra_non_null_assertion,
    typescript::no_misused_new,
    typescript::no_namespace,
    typescript::no_non_null_asserted_optional_chain,
    typescript::no_this_alias,
    typescript::no_unnecessary_type_constraint,
    typescript::no_unsafe_declaration_merging,
    typescript::no_var_requires,
    typescript::prefer_as_const,
    jest::expect_expect,
    jest::no_alias_methods,
    jest::no_commented_out_tests,
    jest::no_conditional_expect,
    jest::no_confusing_set_timeout,
    jest::no_disabled_tests,
    jest::no_done_callback,
    jest::no_export,
    jest::no_focused_tests,
    jest::no_identical_title,
    jest::no_interpolation_in_snapshots,
    jest::no_jasmine_globals,
    jest::no_mocks_import,
    jest::no_standalone_expect,
    jest::no_test_prefixes,
    jest::valid_describe_callback,
    jest::valid_expect,
    jest::valid_title,
    unicorn::catch_error_name,
    unicorn::error_message,
    unicorn::filename_case,
    unicorn::no_console_spaces,
    unicorn::no_empty_file,
    unicorn::no_instanceof_array,
    unicorn::no_thenable,
    unicorn::no_unnecessary_await,
    unicorn::prefer_array_flat_map,
    unicorn::prefer_logical_operator_over_ternary,
<<<<<<< HEAD
    unicorn::require_number_to_fixed_digits_argument,
=======
    unicorn::switch_case_braces,
>>>>>>> 162c720e
    unicorn::text_encoding_identifier_case,
    unicorn::throw_new_error,
    react::jsx_key,
    react::jsx_no_comment_text_nodes,
    react::jsx_no_duplicate_props,
    react::jsx_no_useless_fragment,
    react::no_children_prop,
    react::no_dangerously_set_inner_html,
    react::no_find_dom_node,
    react::no_render_return_value,
    react::no_string_refs,
    react::no_unescaped_entities,
    import::default,
    import::named,
    import::no_cycle,
    import::no_self_import,
}<|MERGE_RESOLUTION|>--- conflicted
+++ resolved
@@ -148,11 +148,8 @@
     pub mod no_unnecessary_await;
     pub mod prefer_array_flat_map;
     pub mod prefer_logical_operator_over_ternary;
-<<<<<<< HEAD
     pub mod require_number_to_fixed_digits_argument;
-=======
     pub mod switch_case_braces;
->>>>>>> 162c720e
     pub mod text_encoding_identifier_case;
     pub mod throw_new_error;
 }
@@ -267,11 +264,8 @@
     unicorn::no_unnecessary_await,
     unicorn::prefer_array_flat_map,
     unicorn::prefer_logical_operator_over_ternary,
-<<<<<<< HEAD
     unicorn::require_number_to_fixed_digits_argument,
-=======
     unicorn::switch_case_braces,
->>>>>>> 162c720e
     unicorn::text_encoding_identifier_case,
     unicorn::throw_new_error,
     react::jsx_key,
