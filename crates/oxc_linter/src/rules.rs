--- conflicted
+++ resolved
@@ -125,11 +125,8 @@
 
 mod react {
     pub mod jsx_key;
-<<<<<<< HEAD
     pub mod jsx_no_duplicate_props;
-=======
     pub mod jsx_no_useless_fragment;
->>>>>>> f13fc228
     pub mod no_children_prop;
 }
 
@@ -253,11 +250,8 @@
     unicorn::no_thenable,
     unicorn::throw_new_error,
     unicorn::prefer_array_flat_map,
-<<<<<<< HEAD
     react::jsx_key,
     react::jsx_no_duplicate_props,
-=======
->>>>>>> f13fc228
     react::no_children_prop,
     react::jsx_key,
     react::jsx_no_useless_fragment,
