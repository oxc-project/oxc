--- conflicted
+++ resolved
@@ -233,11 +233,8 @@
     jest::no_identical_title,
     jest::valid_title,
     unicorn::catch_error_name,
-<<<<<<< HEAD
     unicorn::error_message,
-=======
     unicorn::no_console_spaces,
->>>>>>> 41c55bc5
     unicorn::no_instanceof_array,
     unicorn::no_unnecessary_await,
     unicorn::no_thenable,
