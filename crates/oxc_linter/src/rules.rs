--- conflicted
+++ resolved
@@ -542,12 +542,9 @@
     eslint::max_classes_per_file,
     eslint::max_lines,
     eslint::max_params,
-<<<<<<< HEAD
     eslint::new_cap,
-=======
     eslint::no_extra_label,
     eslint::no_multi_assign,
->>>>>>> d0de560f
     eslint::no_nested_ternary,
     eslint::no_labels,
     eslint::no_restricted_imports,
