//! All registered lint rules.
//!
//! New rules need be added to these `mod` statements and also the macro at the bottom.
//!
//! These modules are declared manually because `cargo fmt` stops formatting these files with they
//! are inside a proc macro.

/// <https://github.com/import-js/eslint-plugin-import>
mod import {
    pub mod default;
    pub mod named;
    pub mod no_cycle;
    pub mod no_self_import;
}

mod deepscan {
    pub mod bad_array_method_on_arguments;
    pub mod bad_bitwise_operator;
    pub mod bad_comparison_sequence;
    pub mod bad_min_max_func;
    pub mod bad_remove_event_listener;
    pub mod missing_throw;
    pub mod number_arg_out_of_range;
    pub mod uninvoked_array_callback;
}

mod eslint {
    pub mod array_callback_return;
    pub mod constructor_super;
    pub mod eq_eq_eq;
    pub mod for_direction;
    pub mod getter_return;
    pub mod no_array_constructor;
    pub mod no_async_promise_executor;
    pub mod no_bitwise;
    pub mod no_caller;
    pub mod no_case_declarations;
    pub mod no_class_assign;
    pub mod no_compare_neg_zero;
    pub mod no_cond_assign;
    pub mod no_console;
    pub mod no_const_assign;
    pub mod no_constant_binary_expression;
    pub mod no_constant_condition;
    pub mod no_control_regex;
    pub mod no_debugger;
    pub mod no_delete_var;
    pub mod no_dupe_class_members;
    pub mod no_dupe_else_if;
    pub mod no_dupe_keys;
    pub mod no_duplicate_case;
    pub mod no_empty;
    pub mod no_empty_character_class;
    pub mod no_empty_pattern;
    pub mod no_eval;
    pub mod no_ex_assign;
    pub mod no_extra_boolean_cast;
    pub mod no_fallthrough;
    pub mod no_func_assign;
    pub mod no_global_assign;
    pub mod no_import_assign;
    pub mod no_inner_declarations;
    pub mod no_loss_of_precision;
    pub mod no_mixed_operators;
    pub mod no_new_symbol;
    pub mod no_obj_calls;
    pub mod no_prototype_builtins;
    pub mod no_redeclare;
    pub mod no_return_await;
    pub mod no_self_assign;
    pub mod no_self_compare;
    pub mod no_setter_return;
    pub mod no_shadow_restricted_names;
    pub mod no_sparse_arrays;
    pub mod no_undef;
    pub mod no_unsafe_finally;
    pub mod no_unsafe_negation;
    pub mod no_unsafe_optional_chaining;
    pub mod no_unused_labels;
    pub mod no_useless_catch;
    pub mod no_useless_escape;
    pub mod require_yield;
    pub mod use_isnan;
    pub mod valid_typeof;
}

mod typescript {
    pub mod adjacent_overload_signatures;
    pub mod ban_ts_comment;
    pub mod ban_types;
    pub mod consistent_type_exports;
    pub mod no_duplicate_enum_values;
    pub mod no_empty_interface;
    pub mod no_explicit_any;
    pub mod no_extra_non_null_assertion;
    pub mod no_misused_new;
    pub mod no_namespace;
    pub mod no_non_null_asserted_optional_chain;
    pub mod no_this_alias;
    pub mod no_unnecessary_type_constraint;
    pub mod no_unsafe_declaration_merging;
    pub mod no_var_requires;
    pub mod prefer_as_const;
}

mod jest {
    pub mod expect_expect;
    pub mod no_alias_methods;
    pub mod no_commented_out_tests;
    pub mod no_conditional_expect;
    pub mod no_confusing_set_timeout;
    pub mod no_disabled_tests;
    pub mod no_done_callback;
    pub mod no_export;
    pub mod no_focused_tests;
    pub mod no_identical_title;
    pub mod no_interpolation_in_snapshots;
    pub mod no_jasmine_globals;
    pub mod no_mocks_import;
    pub mod no_standalone_expect;
    pub mod no_test_prefixes;
    pub mod valid_describe_callback;
    pub mod valid_expect;
    pub mod valid_title;
}

mod react {
    pub mod jsx_key;
    pub mod jsx_no_comment_text_nodes;
    pub mod jsx_no_duplicate_props;
    pub mod jsx_no_useless_fragment;
    pub mod no_children_prop;
    pub mod no_dangerously_set_inner_html;
<<<<<<< HEAD
    pub mod no_render_return_value;
=======
    pub mod no_find_dom_node;
>>>>>>> 3eb28e49
}

mod unicorn {
    pub mod catch_error_name;
    pub mod error_message;
    pub mod filename_case;
    pub mod no_console_spaces;
    pub mod no_instanceof_array;
    pub mod no_thenable;
    pub mod no_unnecessary_await;
    pub mod prefer_array_flat_map;
    pub mod throw_new_error;
}

oxc_macros::declare_all_lint_rules! {
    deepscan::bad_array_method_on_arguments,
    deepscan::bad_bitwise_operator,
    deepscan::bad_comparison_sequence,
    deepscan::bad_min_max_func,
    deepscan::bad_remove_event_listener,
    deepscan::missing_throw,
    deepscan::number_arg_out_of_range,
    deepscan::uninvoked_array_callback,
    eslint::array_callback_return,
    eslint::constructor_super,
    eslint::eq_eq_eq,
    eslint::for_direction,
    eslint::getter_return,
    eslint::no_array_constructor,
    eslint::no_async_promise_executor,
    eslint::no_bitwise,
    eslint::no_caller,
    eslint::no_case_declarations,
    eslint::no_class_assign,
    eslint::no_compare_neg_zero,
    eslint::no_cond_assign,
    eslint::no_console,
    eslint::no_const_assign,
    eslint::no_constant_binary_expression,
    eslint::no_constant_condition,
    eslint::no_control_regex,
    eslint::no_debugger,
    eslint::no_delete_var,
    eslint::no_dupe_class_members,
    eslint::no_dupe_else_if,
    eslint::no_dupe_keys,
    eslint::no_duplicate_case,
    eslint::no_empty_character_class,
    eslint::no_empty_pattern,
    eslint::no_empty,
    eslint::no_eval,
    eslint::no_ex_assign,
    eslint::no_extra_boolean_cast,
    eslint::no_fallthrough,
    eslint::no_func_assign,
    eslint::no_global_assign,
    eslint::no_import_assign,
    eslint::no_inner_declarations,
    eslint::no_loss_of_precision,
    eslint::no_mixed_operators,
    eslint::no_new_symbol,
    eslint::no_obj_calls,
    eslint::no_prototype_builtins,
    eslint::no_redeclare,
    eslint::no_return_await,
    eslint::no_self_assign,
    eslint::no_self_compare,
    eslint::no_setter_return,
    eslint::no_shadow_restricted_names,
    eslint::no_sparse_arrays,
    eslint::no_undef,
    eslint::no_unsafe_finally,
    eslint::no_unsafe_negation,
    eslint::no_unsafe_optional_chaining,
    eslint::no_unused_labels,
    eslint::no_useless_catch,
    eslint::no_useless_escape,
    eslint::require_yield,
    eslint::use_isnan,
    eslint::valid_typeof,
    typescript::adjacent_overload_signatures,
    typescript::ban_ts_comment,
    typescript::ban_types,
    typescript::consistent_type_exports,
    typescript::no_duplicate_enum_values,
    typescript::no_empty_interface,
    typescript::no_explicit_any,
    typescript::no_extra_non_null_assertion,
    typescript::no_non_null_asserted_optional_chain,
    typescript::no_unnecessary_type_constraint,
    typescript::no_unsafe_declaration_merging,
    typescript::no_misused_new,
    typescript::no_this_alias,
    typescript::no_namespace,
    typescript::no_var_requires,
    typescript::prefer_as_const,
    jest::no_disabled_tests,
    jest::no_test_prefixes,
    jest::no_focused_tests,
    jest::valid_describe_callback,
    jest::valid_expect,
    jest::no_commented_out_tests,
    jest::expect_expect,
    jest::no_alias_methods,
    jest::no_conditional_expect,
    jest::no_confusing_set_timeout,
    jest::no_done_callback,
    jest::no_interpolation_in_snapshots,
    jest::no_jasmine_globals,
    jest::no_mocks_import,
    jest::no_export,
    jest::no_standalone_expect,
    jest::no_identical_title,
    jest::valid_title,
    unicorn::catch_error_name,
    unicorn::error_message,
    unicorn::filename_case,
    unicorn::no_console_spaces,
    unicorn::no_instanceof_array,
    unicorn::no_unnecessary_await,
    unicorn::no_thenable,
    unicorn::throw_new_error,
    unicorn::prefer_array_flat_map,
    react::jsx_key,
    react::jsx_no_comment_text_nodes,
    react::jsx_no_duplicate_props,
    react::jsx_no_useless_fragment,
    react::no_children_prop,
    react::no_dangerously_set_inner_html,
<<<<<<< HEAD
    react::no_render_return_value,
=======
    react::no_find_dom_node,
>>>>>>> 3eb28e49
    import::named,
    import::no_cycle,
    import::no_self_import,
    import::default
}<|MERGE_RESOLUTION|>--- conflicted
+++ resolved
@@ -131,11 +131,8 @@
     pub mod jsx_no_useless_fragment;
     pub mod no_children_prop;
     pub mod no_dangerously_set_inner_html;
-<<<<<<< HEAD
+    pub mod no_find_dom_node;
     pub mod no_render_return_value;
-=======
-    pub mod no_find_dom_node;
->>>>>>> 3eb28e49
 }
 
 mod unicorn {
@@ -265,11 +262,8 @@
     react::jsx_no_useless_fragment,
     react::no_children_prop,
     react::no_dangerously_set_inner_html,
-<<<<<<< HEAD
+    react::no_find_dom_node,
     react::no_render_return_value,
-=======
-    react::no_find_dom_node,
->>>>>>> 3eb28e49
     import::named,
     import::no_cycle,
     import::no_self_import,
