--- conflicted
+++ resolved
@@ -125,11 +125,8 @@
 
 mod react {
     pub mod jsx_key;
-<<<<<<< HEAD
     pub mod jsx_no_useless_fragment;
-=======
     pub mod no_children_prop;
->>>>>>> 72cf9ec7
 }
 
 mod unicorn {
@@ -252,12 +249,9 @@
     unicorn::no_thenable,
     unicorn::throw_new_error,
     unicorn::prefer_array_flat_map,
+    react::no_children_prop,
     react::jsx_key,
-<<<<<<< HEAD
     react::jsx_no_useless_fragment,
-=======
-    react::no_children_prop,
->>>>>>> 72cf9ec7
     import::named,
     import::no_cycle,
     import::no_self_import,
