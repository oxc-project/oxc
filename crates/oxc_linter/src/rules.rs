//! All registered lint rules.
//!
//! New rules need be added to these `mod` statements and also the macro at the bottom.
//!
//! These modules are declared manually because `cargo fmt` stops formatting these files with they
//! are inside a proc macro.

/// <https://github.com/import-js/eslint-plugin-import>
mod import {
    // pub mod no_deprecated;
    // pub mod no_unused_modules;
    pub mod default;
    pub mod export;
    pub mod first;
    pub mod import_no_namespace;
    pub mod max_dependencies;
    pub mod named;
    pub mod namespace;
    pub mod no_amd;
    pub mod no_commonjs;
    pub mod no_cycle;
    pub mod no_default_export;
    pub mod no_duplicates;
    pub mod no_dynamic_require;
    pub mod no_named_as_default;
    pub mod no_named_as_default_member;
    pub mod no_self_import;
    pub mod no_webpack_loader_syntax;
    pub mod unambiguous;
}

mod eslint {
    pub mod array_callback_return;
    pub mod constructor_super;
    pub mod default_case;
    pub mod default_case_last;
    pub mod default_param_last;
    pub mod eqeqeq;
    pub mod for_direction;
    pub mod func_names;
    pub mod getter_return;
    pub mod guard_for_in;
    pub mod max_classes_per_file;
    pub mod max_lines;
    pub mod max_params;
    pub mod no_alert;
    pub mod no_array_constructor;
    pub mod no_async_promise_executor;
    pub mod no_await_in_loop;
    pub mod no_bitwise;
    pub mod no_caller;
    pub mod no_case_declarations;
    pub mod no_class_assign;
    pub mod no_compare_neg_zero;
    pub mod no_cond_assign;
    pub mod no_console;
    pub mod no_const_assign;
    pub mod no_constant_binary_expression;
    pub mod no_constant_condition;
    pub mod no_constructor_return;
    pub mod no_continue;
    pub mod no_control_regex;
    pub mod no_debugger;
    pub mod no_delete_var;
    pub mod no_div_regex;
    pub mod no_dupe_class_members;
    pub mod no_dupe_else_if;
    pub mod no_dupe_keys;
    pub mod no_duplicate_case;
    pub mod no_else_return;
    pub mod no_empty;
    pub mod no_empty_character_class;
    pub mod no_empty_function;
    pub mod no_empty_pattern;
    pub mod no_empty_static_block;
    pub mod no_eq_null;
    pub mod no_eval;
    pub mod no_ex_assign;
    pub mod no_extend_native;
    pub mod no_extra_boolean_cast;
    pub mod no_fallthrough;
    pub mod no_func_assign;
    pub mod no_global_assign;
    pub mod no_import_assign;
    pub mod no_inner_declarations;
    pub mod no_invalid_regexp;
    pub mod no_irregular_whitespace;
    pub mod no_iterator;
    pub mod no_label_var;
    pub mod no_loss_of_precision;
    pub mod no_magic_numbers;
    pub mod no_multi_str;
    pub mod no_new;
    pub mod no_new_func;
    pub mod no_new_native_nonconstructor;
    pub mod no_new_wrappers;
    pub mod no_nonoctal_decimal_escape;
    pub mod no_obj_calls;
    pub mod no_object_constructor;
    pub mod no_plusplus;
    pub mod no_proto;
    pub mod no_prototype_builtins;
    pub mod no_redeclare;
    pub mod no_regex_spaces;
    pub mod no_restricted_globals;
    pub mod no_return_assign;
    pub mod no_script_url;
    pub mod no_self_assign;
    pub mod no_self_compare;
    pub mod no_setter_return;
    pub mod no_shadow_restricted_names;
    pub mod no_sparse_arrays;
    pub mod no_template_curly_in_string;
    pub mod no_ternary;
    pub mod no_this_before_super;
    pub mod no_throw_literal;
    pub mod no_undef;
    pub mod no_undefined;
    pub mod no_unexpected_multiline;
    pub mod no_unreachable;
    pub mod no_unsafe_finally;
    pub mod no_unsafe_negation;
    pub mod no_unsafe_optional_chaining;
    pub mod no_unused_labels;
    pub mod no_unused_private_class_members;
    pub mod no_unused_vars;
    pub mod no_useless_catch;
    pub mod no_useless_concat;
    pub mod no_useless_constructor;
    pub mod no_useless_escape;
    pub mod no_useless_rename;
    pub mod no_var;
    pub mod no_void;
    pub mod no_with;
    pub mod prefer_exponentiation_operator;
    pub mod prefer_numeric_literals;
    pub mod prefer_object_has_own;
    pub mod prefer_spread;
    pub mod radix;
    pub mod require_await;
    pub mod require_yield;
    pub mod sort_imports;
    pub mod sort_keys;
    pub mod sort_vars;
    pub mod symbol_description;
    pub mod unicode_bom;
    pub mod use_isnan;
    pub mod valid_typeof;
}

mod typescript {
    pub mod adjacent_overload_signatures;
    pub mod array_type;
    pub mod ban_ts_comment;
    pub mod ban_tslint_comment;
    pub mod ban_types;
    pub mod consistent_indexed_object_style;
    pub mod consistent_type_definitions;
    pub mod consistent_type_imports;
    pub mod explicit_function_return_type;
    pub mod no_confusing_non_null_assertion;
    pub mod no_duplicate_enum_values;
    pub mod no_dynamic_delete;
    pub mod no_empty_interface;
    pub mod no_empty_object_type;
    pub mod no_explicit_any;
    pub mod no_extra_non_null_assertion;
    pub mod no_extraneous_class;
    pub mod no_import_type_side_effects;
    pub mod no_misused_new;
    pub mod no_namespace;
    pub mod no_non_null_asserted_nullish_coalescing;
    pub mod no_non_null_asserted_optional_chain;
    pub mod no_non_null_assertion;
    pub mod no_require_imports;
    pub mod no_this_alias;
    pub mod no_unnecessary_type_constraint;
    pub mod no_unsafe_declaration_merging;
    pub mod no_unsafe_function_type;
    pub mod no_useless_empty_export;
    pub mod no_var_requires;
    pub mod no_wrapper_object_types;
    pub mod prefer_as_const;
    pub mod prefer_enum_initializers;
    pub mod prefer_for_of;
    pub mod prefer_function_type;
    pub mod prefer_literal_enum_member;
    pub mod prefer_namespace_keyword;
    pub mod prefer_ts_expect_error;
    pub mod triple_slash_reference;
}

mod jest {
    pub mod consistent_test_it;
    pub mod expect_expect;
    pub mod max_expects;
    pub mod max_nested_describe;
    pub mod no_alias_methods;
    pub mod no_commented_out_tests;
    pub mod no_conditional_expect;
    pub mod no_conditional_in_test;
    pub mod no_confusing_set_timeout;
    pub mod no_deprecated_functions;
    pub mod no_disabled_tests;
    pub mod no_done_callback;
    pub mod no_duplicate_hooks;
    pub mod no_export;
    pub mod no_focused_tests;
    pub mod no_hooks;
    pub mod no_identical_title;
    pub mod no_interpolation_in_snapshots;
    pub mod no_jasmine_globals;
    pub mod no_large_snapshots;
    pub mod no_mocks_import;
    pub mod no_restricted_jest_methods;
    pub mod no_restricted_matchers;
    pub mod no_standalone_expect;
    pub mod no_test_prefixes;
    pub mod no_test_return_statement;
    pub mod no_untyped_mock_factory;
    pub mod prefer_called_with;
    pub mod prefer_comparison_matcher;
    pub mod prefer_equality_matcher;
    pub mod prefer_expect_resolves;
    pub mod prefer_hooks_in_order;
    pub mod prefer_hooks_on_top;
    pub mod prefer_jest_mocked;
    pub mod prefer_lowercase_title;
    pub mod prefer_mock_promise_shorthand;
    pub mod prefer_spy_on;
    pub mod prefer_strict_equal;
    pub mod prefer_to_be;
    pub mod prefer_to_contain;
    pub mod prefer_to_have_length;
    pub mod prefer_todo;
    pub mod require_hook;
    pub mod require_to_throw_message;
    pub mod require_top_level_describe;
    pub mod valid_describe_callback;
    pub mod valid_expect;
    pub mod valid_title;
}

mod react {
    pub mod button_has_type;
    pub mod checked_requires_onchange_or_readonly;
    pub mod exhaustive_deps;
    pub mod iframe_missing_sandbox;
    pub mod jsx_boolean_value;
    pub mod jsx_curly_brace_presence;
    pub mod jsx_key;
    pub mod jsx_no_comment_textnodes;
    pub mod jsx_no_duplicate_props;
    pub mod jsx_no_target_blank;
    pub mod jsx_no_undef;
    pub mod jsx_no_useless_fragment;
    pub mod jsx_props_no_spread_multi;
    pub mod no_array_index_key;
    pub mod no_children_prop;
    pub mod no_danger;
    pub mod no_danger_with_children;
    pub mod no_direct_mutation_state;
    pub mod no_find_dom_node;
    pub mod no_is_mounted;
    pub mod no_render_return_value;
    pub mod no_set_state;
    pub mod no_string_refs;
    pub mod no_unescaped_entities;
    pub mod no_unknown_property;
    pub mod prefer_es6_class;
    pub mod react_in_jsx_scope;
    pub mod require_render_return;
    pub mod rules_of_hooks;
    pub mod self_closing_comp;
    pub mod style_prop_object;
    pub mod void_dom_elements_no_children;
}

mod react_perf {
    pub mod jsx_no_jsx_as_prop;
    pub mod jsx_no_new_array_as_prop;
    pub mod jsx_no_new_function_as_prop;
    pub mod jsx_no_new_object_as_prop;
}

mod unicorn {
    pub mod catch_error_name;
    pub mod consistent_empty_array_spread;
    pub mod consistent_existence_index_check;
    pub mod consistent_function_scoping;
    pub mod empty_brace_spaces;
    pub mod error_message;
    pub mod escape_case;
    pub mod explicit_length_check;
    pub mod filename_case;
    pub mod new_for_builtins;
    pub mod no_abusive_eslint_disable;
    pub mod no_anonymous_default_export;
    pub mod no_array_for_each;
    pub mod no_array_reduce;
    pub mod no_await_expression_member;
    pub mod no_await_in_promise_methods;
    pub mod no_console_spaces;
    pub mod no_document_cookie;
    pub mod no_empty_file;
    pub mod no_hex_escape;
    pub mod no_instanceof_array;
    pub mod no_invalid_remove_event_listener;
    pub mod no_length_as_slice_end;
    pub mod no_lonely_if;
    pub mod no_magic_array_flat_depth;
    pub mod no_negated_condition;
    pub mod no_negation_in_equality_check;
    pub mod no_nested_ternary;
    pub mod no_new_array;
    pub mod no_new_buffer;
    pub mod no_null;
    pub mod no_object_as_default_parameter;
    pub mod no_process_exit;
    pub mod no_single_promise_in_promise_methods;
    pub mod no_static_only_class;
    pub mod no_thenable;
    pub mod no_this_assignment;
    pub mod no_typeof_undefined;
    pub mod no_unnecessary_await;
    pub mod no_unreadable_array_destructuring;
    pub mod no_unreadable_iife;
    pub mod no_useless_fallback_in_spread;
    pub mod no_useless_length_check;
    pub mod no_useless_promise_resolve_reject;
    pub mod no_useless_spread;
    pub mod no_useless_switch_case;
    pub mod no_useless_undefined;
    pub mod no_zero_fractions;
    pub mod number_literal_case;
    pub mod numeric_separators_style;
    pub mod prefer_add_event_listener;
    pub mod prefer_array_flat;
    pub mod prefer_array_flat_map;
    pub mod prefer_array_some;
    pub mod prefer_blob_reading_methods;
    pub mod prefer_code_point;
    pub mod prefer_date_now;
    pub mod prefer_dom_node_append;
    pub mod prefer_dom_node_dataset;
    pub mod prefer_dom_node_remove;
    pub mod prefer_dom_node_text_content;
    pub mod prefer_event_target;
    pub mod prefer_includes;
    pub mod prefer_logical_operator_over_ternary;
    pub mod prefer_math_min_max;
    pub mod prefer_math_trunc;
    pub mod prefer_modern_dom_apis;
    pub mod prefer_modern_math_apis;
    pub mod prefer_native_coercion_functions;
    pub mod prefer_node_protocol;
    pub mod prefer_number_properties;
    pub mod prefer_optional_catch_binding;
    pub mod prefer_prototype_methods;
    pub mod prefer_query_selector;
    pub mod prefer_reflect_apply;
    pub mod prefer_regexp_test;
    pub mod prefer_set_size;
<<<<<<< HEAD
=======
    pub mod prefer_spread;
    pub mod prefer_string_raw;
>>>>>>> 5d656565
    pub mod prefer_string_replace_all;
    pub mod prefer_string_slice;
    pub mod prefer_string_starts_ends_with;
    pub mod prefer_string_trim_start_end;
    pub mod prefer_structured_clone;
    pub mod prefer_type_error;
    pub mod require_array_join_separator;
    pub mod require_number_to_fixed_digits_argument;
    pub mod switch_case_braces;
    pub mod text_encoding_identifier_case;
    pub mod throw_new_error;
}

mod jsx_a11y {
    pub mod alt_text;
    pub mod anchor_has_content;
    pub mod anchor_is_valid;
    pub mod aria_activedescendant_has_tabindex;
    pub mod aria_props;
    pub mod aria_role;
    pub mod aria_unsupported_elements;
    pub mod autocomplete_valid;
    pub mod click_events_have_key_events;
    pub mod heading_has_content;
    pub mod html_has_lang;
    pub mod iframe_has_title;
    pub mod img_redundant_alt;
    pub mod label_has_associated_control;
    pub mod lang;
    pub mod media_has_caption;
    pub mod mouse_events_have_key_events;
    pub mod no_access_key;
    pub mod no_aria_hidden_on_focusable;
    pub mod no_autofocus;
    pub mod no_distracting_elements;
    pub mod no_redundant_roles;
    pub mod prefer_tag_over_role;
    pub mod role_has_required_aria_props;
    pub mod role_supports_aria_props;
    pub mod scope;
    pub mod tabindex_no_positive;
}

mod oxc {
    pub mod approx_constant;
    pub mod bad_array_method_on_arguments;
    pub mod bad_bitwise_operator;
    pub mod bad_char_at_comparison;
    pub mod bad_comparison_sequence;
    pub mod bad_min_max_func;
    pub mod bad_object_literal_comparison;
    pub mod bad_replace_all_arg;
    pub mod const_comparisons;
    pub mod double_comparisons;
    pub mod erasing_op;
    pub mod misrefactored_assign_op;
    pub mod missing_throw;
    pub mod no_accumulating_spread;
    pub mod no_async_await;
    pub mod no_async_endpoint_handlers;
    pub mod no_barrel_file;
    pub mod no_const_enum;
    pub mod no_map_spread;
    pub mod no_optional_chaining;
    pub mod no_rest_spread_properties;
    pub mod number_arg_out_of_range;
    pub mod only_used_in_recursion;
    pub mod uninvoked_array_callback;
}

mod security {
    pub mod api_keys;
}

mod nextjs {
    pub mod google_font_display;
    pub mod google_font_preconnect;
    pub mod inline_script_id;
    pub mod next_script_for_ga;
    pub mod no_assign_module_variable;
    pub mod no_async_client_component;
    pub mod no_before_interactive_script_outside_document;
    pub mod no_css_tags;
    pub mod no_document_import_in_page;
    pub mod no_duplicate_head;
    pub mod no_head_element;
    pub mod no_head_import_in_document;
    pub mod no_img_element;
    pub mod no_page_custom_font;
    pub mod no_script_component_in_head;
    pub mod no_styled_jsx_in_document;
    pub mod no_sync_scripts;
    pub mod no_title_in_document_head;
    pub mod no_typos;
    pub mod no_unwanted_polyfillio;
}

/// <https://github.com/gajus/eslint-plugin-jsdoc>
mod jsdoc {
    pub mod check_access;
    pub mod check_property_names;
    pub mod check_tag_names;
    pub mod empty_tags;
    pub mod implements_on_classes;
    pub mod no_defaults;
    pub mod require_param;
    pub mod require_param_description;
    pub mod require_param_name;
    pub mod require_param_type;
    pub mod require_property;
    pub mod require_property_description;
    pub mod require_property_name;
    pub mod require_property_type;
    pub mod require_returns;
    pub mod require_returns_description;
    pub mod require_returns_type;
    pub mod require_yields;
}

mod promise {
    pub mod avoid_new;
    pub mod catch_or_return;
    pub mod no_callback_in_promise;
    pub mod no_new_statics;
    pub mod no_promise_in_callback;
    pub mod no_return_in_finally;
    pub mod param_names;
    pub mod prefer_await_to_callbacks;
    pub mod prefer_await_to_then;
    pub mod spec_only;
    pub mod valid_params;
}

mod vitest {
    pub mod no_conditional_tests;
    pub mod no_import_node_test;
    pub mod prefer_each;
    pub mod prefer_to_be_falsy;
    pub mod prefer_to_be_object;
    pub mod prefer_to_be_truthy;
    pub mod require_local_test_context_for_concurrent_snapshots;
}

mod node {
    pub mod no_exports_assign;
    pub mod no_new_require;
}

oxc_macros::declare_all_lint_rules! {
    // import::no_deprecated,
    // import::no_unused_modules,
    eslint::array_callback_return,
    eslint::constructor_super,
    eslint::default_case,
    eslint::default_case_last,
    eslint::default_param_last,
    eslint::eqeqeq,
    eslint::for_direction,
    eslint::func_names,
    eslint::getter_return,
    eslint::guard_for_in,
    eslint::max_classes_per_file,
    eslint::max_lines,
    eslint::max_params,
    eslint::no_object_constructor,
    eslint::no_alert,
    eslint::no_array_constructor,
    eslint::no_async_promise_executor,
    eslint::no_await_in_loop,
    eslint::no_bitwise,
    eslint::no_caller,
    eslint::no_case_declarations,
    eslint::no_class_assign,
    eslint::no_compare_neg_zero,
    eslint::no_cond_assign,
    eslint::no_console,
    eslint::no_const_assign,
    eslint::no_constant_binary_expression,
    eslint::no_constant_condition,
    eslint::no_constructor_return,
    eslint::no_continue,
    eslint::no_control_regex,
    eslint::no_debugger,
    eslint::no_delete_var,
    eslint::no_div_regex,
    eslint::no_dupe_class_members,
    eslint::no_dupe_else_if,
    eslint::no_dupe_keys,
    eslint::no_duplicate_case,
    eslint::no_empty,
    eslint::no_empty_character_class,
    eslint::no_empty_function,
    eslint::no_empty_pattern,
    eslint::no_empty_static_block,
    eslint::no_else_return,
    eslint::no_eq_null,
    eslint::no_eval,
    eslint::no_ex_assign,
    eslint::no_extend_native,
    eslint::no_extra_boolean_cast,
    eslint::no_fallthrough,
    eslint::no_func_assign,
    eslint::no_global_assign,
    eslint::no_import_assign,
    eslint::no_inner_declarations,
    eslint::no_invalid_regexp,
    eslint::no_irregular_whitespace,
    eslint::no_iterator,
    eslint::no_label_var,
    eslint::no_loss_of_precision,
    eslint::no_magic_numbers,
    eslint::no_multi_str,
    eslint::no_new,
    eslint::no_new_func,
    eslint::no_new_native_nonconstructor,
    eslint::no_new_wrappers,
    eslint::no_nonoctal_decimal_escape,
    eslint::no_obj_calls,
    eslint::no_plusplus,
    eslint::no_proto,
    eslint::no_prototype_builtins,
    eslint::no_redeclare,
    eslint::no_regex_spaces,
    eslint::no_restricted_globals,
    eslint::no_return_assign,
    eslint::no_script_url,
    eslint::no_self_assign,
    eslint::no_self_compare,
    eslint::no_setter_return,
    eslint::no_shadow_restricted_names,
    eslint::no_sparse_arrays,
    eslint::no_template_curly_in_string,
    eslint::no_ternary,
    eslint::no_this_before_super,
    eslint::no_throw_literal,
    eslint::no_undef,
    eslint::no_undefined,
    eslint::no_unexpected_multiline,
    eslint::no_unreachable,
    eslint::no_unsafe_finally,
    eslint::no_unsafe_negation,
    eslint::no_unsafe_optional_chaining,
    eslint::no_unused_labels,
    eslint::no_unused_private_class_members,
    eslint::no_unused_vars,
    eslint::no_useless_catch,
    eslint::no_useless_concat,
    eslint::no_useless_constructor,
    eslint::no_useless_escape,
    eslint::no_useless_rename,
    eslint::no_var,
    eslint::no_void,
    eslint::no_with,
    eslint::prefer_exponentiation_operator,
    eslint::prefer_numeric_literals,
    eslint::prefer_object_has_own,
    eslint::prefer_spread,
    eslint::radix,
    eslint::require_await,
    eslint::require_yield,
    eslint::sort_imports,
    eslint::sort_keys,
    eslint::sort_vars,
    eslint::symbol_description,
    eslint::unicode_bom,
    eslint::use_isnan,
    eslint::valid_typeof,
    import::default,
    import::export,
    import::first,
    import::import_no_namespace,
    import::max_dependencies,
    import::named,
    import::namespace,
    import::no_amd,
    import::no_commonjs,
    import::no_cycle,
    import::no_default_export,
    import::no_duplicates,
    import::no_dynamic_require,
    import::no_named_as_default,
    import::no_named_as_default_member,
    import::no_self_import,
    import::no_webpack_loader_syntax,
    import::unambiguous,
    jest::consistent_test_it,
    jest::expect_expect,
    jest::max_expects,
    jest::max_nested_describe,
    jest::no_alias_methods,
    jest::no_commented_out_tests,
    jest::no_conditional_expect,
    jest::no_conditional_in_test,
    jest::no_confusing_set_timeout,
    jest::no_deprecated_functions,
    jest::no_disabled_tests,
    jest::no_done_callback,
    jest::no_duplicate_hooks,
    jest::no_export,
    jest::no_focused_tests,
    jest::no_hooks,
    jest::no_identical_title,
    jest::no_interpolation_in_snapshots,
    jest::no_jasmine_globals,
    jest::no_large_snapshots,
    jest::no_mocks_import,
    jest::no_restricted_jest_methods,
    jest::no_restricted_matchers,
    jest::no_standalone_expect,
    jest::no_test_prefixes,
    jest::no_test_return_statement,
    jest::no_untyped_mock_factory,
    jest::prefer_called_with,
    jest::prefer_comparison_matcher,
    jest::prefer_equality_matcher,
    jest::prefer_expect_resolves,
    jest::prefer_hooks_in_order,
    jest::prefer_hooks_on_top,
    jest::prefer_jest_mocked,
    jest::prefer_lowercase_title,
    jest::prefer_mock_promise_shorthand,
    jest::prefer_spy_on,
    jest::prefer_strict_equal,
    jest::prefer_to_be,
    jest::prefer_to_contain,
    jest::prefer_to_have_length,
    jest::prefer_todo,
    jest::require_hook,
    jest::require_to_throw_message,
    jest::require_top_level_describe,
    jest::valid_describe_callback,
    jest::valid_expect,
    jest::valid_title,
    jsdoc::check_access,
    jsdoc::check_property_names,
    jsdoc::check_tag_names,
    jsdoc::empty_tags,
    jsdoc::implements_on_classes,
    jsdoc::no_defaults,
    jsdoc::require_param,
    jsdoc::require_param_description,
    jsdoc::require_param_name,
    jsdoc::require_param_type,
    jsdoc::require_property,
    jsdoc::require_property_description,
    jsdoc::require_property_name,
    jsdoc::require_property_type,
    jsdoc::require_returns,
    jsdoc::require_returns_description,
    jsdoc::require_returns_type,
    jsdoc::require_yields,
    jsx_a11y::alt_text,
    jsx_a11y::anchor_has_content,
    jsx_a11y::anchor_is_valid,
    jsx_a11y::aria_activedescendant_has_tabindex,
    jsx_a11y::aria_props,
    jsx_a11y::aria_role,
    jsx_a11y::aria_unsupported_elements,
    jsx_a11y::autocomplete_valid,
    jsx_a11y::click_events_have_key_events,
    jsx_a11y::heading_has_content,
    jsx_a11y::html_has_lang,
    jsx_a11y::iframe_has_title,
    jsx_a11y::img_redundant_alt,
    jsx_a11y::label_has_associated_control,
    jsx_a11y::lang,
    jsx_a11y::media_has_caption,
    jsx_a11y::mouse_events_have_key_events,
    jsx_a11y::no_access_key,
    jsx_a11y::no_aria_hidden_on_focusable,
    jsx_a11y::no_autofocus,
    jsx_a11y::no_distracting_elements,
    jsx_a11y::no_redundant_roles,
    jsx_a11y::prefer_tag_over_role,
    jsx_a11y::role_has_required_aria_props,
    jsx_a11y::role_supports_aria_props,
    jsx_a11y::scope,
    jsx_a11y::tabindex_no_positive,
    nextjs::google_font_display,
    nextjs::google_font_preconnect,
    nextjs::inline_script_id,
    nextjs::next_script_for_ga,
    nextjs::no_assign_module_variable,
    nextjs::no_async_client_component,
    nextjs::no_before_interactive_script_outside_document,
    nextjs::no_css_tags,
    nextjs::no_document_import_in_page,
    nextjs::no_duplicate_head,
    nextjs::no_head_element,
    nextjs::no_head_import_in_document,
    nextjs::no_img_element,
    nextjs::no_page_custom_font,
    nextjs::no_script_component_in_head,
    nextjs::no_styled_jsx_in_document,
    nextjs::no_sync_scripts,
    nextjs::no_title_in_document_head,
    nextjs::no_typos,
    nextjs::no_unwanted_polyfillio,
    node::no_exports_assign,
    node::no_new_require,
    oxc::approx_constant,
    oxc::bad_array_method_on_arguments,
    oxc::bad_bitwise_operator,
    oxc::bad_char_at_comparison,
    oxc::bad_comparison_sequence,
    oxc::bad_min_max_func,
    oxc::bad_object_literal_comparison,
    oxc::bad_replace_all_arg,
    oxc::const_comparisons,
    oxc::double_comparisons,
    oxc::erasing_op,
    oxc::misrefactored_assign_op,
    oxc::missing_throw,
    oxc::no_accumulating_spread,
    oxc::no_async_await,
    oxc::no_async_endpoint_handlers,
    oxc::no_barrel_file,
    oxc::no_const_enum,
    oxc::no_map_spread,
    oxc::no_optional_chaining,
    oxc::no_rest_spread_properties,
    oxc::number_arg_out_of_range,
    oxc::only_used_in_recursion,
    oxc::uninvoked_array_callback,
    promise::avoid_new,
    promise::catch_or_return,
    promise::no_promise_in_callback,
    promise::no_callback_in_promise,
    promise::no_new_statics,
    promise::no_return_in_finally,
    promise::param_names,
    promise::prefer_await_to_callbacks,
    promise::prefer_await_to_then,
    promise::spec_only,
    promise::valid_params,
    react::button_has_type,
    react::checked_requires_onchange_or_readonly,
    react::exhaustive_deps,
    react::iframe_missing_sandbox,
    react::jsx_boolean_value,
    react::jsx_curly_brace_presence,
    react::jsx_key,
    react::jsx_no_comment_textnodes,
    react::jsx_no_duplicate_props,
    react::jsx_no_target_blank,
    react::jsx_no_undef,
    react::jsx_no_useless_fragment,
    react::jsx_props_no_spread_multi,
    react::no_array_index_key,
    react::no_children_prop,
    react::no_danger_with_children,
    react::no_danger,
    react::no_direct_mutation_state,
    react::no_find_dom_node,
    react::no_is_mounted,
    react::no_render_return_value,
    react::no_set_state,
    react::no_string_refs,
    react::no_unescaped_entities,
    react::no_unknown_property,
    react::prefer_es6_class,
    react::react_in_jsx_scope,
    react::require_render_return,
    react::rules_of_hooks,
    react::self_closing_comp,
    react::style_prop_object,
    react::void_dom_elements_no_children,
    react_perf::jsx_no_jsx_as_prop,
    react_perf::jsx_no_new_array_as_prop,
    react_perf::jsx_no_new_function_as_prop,
    react_perf::jsx_no_new_object_as_prop,
    security::api_keys,
    typescript::adjacent_overload_signatures,
    typescript::array_type,
    typescript::ban_ts_comment,
    typescript::ban_tslint_comment,
    typescript::ban_types,
    typescript::consistent_indexed_object_style,
    typescript::consistent_type_definitions,
    typescript::consistent_type_imports,
    typescript::explicit_function_return_type,
    typescript::no_confusing_non_null_assertion,
    typescript::no_duplicate_enum_values,
    typescript::no_dynamic_delete,
    typescript::no_empty_interface,
    typescript::no_empty_object_type,
    typescript::no_explicit_any,
    typescript::no_extra_non_null_assertion,
    typescript::no_extraneous_class,
    typescript::no_import_type_side_effects,
    typescript::no_misused_new,
    typescript::no_namespace,
    typescript::no_non_null_asserted_nullish_coalescing,
    typescript::no_non_null_asserted_optional_chain,
    typescript::no_non_null_assertion,
    typescript::no_require_imports,
    typescript::no_this_alias,
    typescript::no_unnecessary_type_constraint,
    typescript::no_unsafe_declaration_merging,
    typescript::no_unsafe_function_type,
    typescript::no_useless_empty_export,
    typescript::no_var_requires,
    typescript::no_wrapper_object_types,
    typescript::prefer_as_const,
    typescript::prefer_enum_initializers,
    typescript::prefer_for_of,
    typescript::prefer_function_type,
    typescript::prefer_literal_enum_member,
    typescript::prefer_namespace_keyword,
    typescript::prefer_ts_expect_error,
    typescript::triple_slash_reference,
    unicorn::catch_error_name,
    unicorn::consistent_empty_array_spread,
    unicorn::consistent_existence_index_check,
    unicorn::consistent_function_scoping,
    unicorn::empty_brace_spaces,
    unicorn::error_message,
    unicorn::escape_case,
    unicorn::explicit_length_check,
    unicorn::filename_case,
    unicorn::new_for_builtins,
    unicorn::no_abusive_eslint_disable,
    unicorn::no_anonymous_default_export,
    unicorn::no_array_for_each,
    unicorn::no_array_reduce,
    unicorn::no_await_expression_member,
    unicorn::no_await_in_promise_methods,
    unicorn::no_console_spaces,
    unicorn::no_document_cookie,
    unicorn::no_empty_file,
    unicorn::no_hex_escape,
    unicorn::no_instanceof_array,
    unicorn::no_invalid_remove_event_listener,
    unicorn::no_length_as_slice_end,
    unicorn::no_lonely_if,
    unicorn::no_magic_array_flat_depth,
    unicorn::no_negated_condition,
    unicorn::no_negation_in_equality_check,
    unicorn::no_nested_ternary,
    unicorn::no_new_array,
    unicorn::no_new_buffer,
    unicorn::no_null,
    unicorn::no_object_as_default_parameter,
    unicorn::no_process_exit,
    unicorn::no_single_promise_in_promise_methods,
    unicorn::no_static_only_class,
    unicorn::no_thenable,
    unicorn::no_this_assignment,
    unicorn::no_typeof_undefined,
    unicorn::no_unnecessary_await,
    unicorn::no_unreadable_array_destructuring,
    unicorn::no_unreadable_iife,
    unicorn::no_useless_fallback_in_spread,
    unicorn::no_useless_length_check,
    unicorn::no_useless_promise_resolve_reject,
    unicorn::no_useless_spread,
    unicorn::no_useless_switch_case,
    unicorn::no_useless_undefined,
    unicorn::no_zero_fractions,
    unicorn::number_literal_case,
    unicorn::numeric_separators_style,
    unicorn::prefer_add_event_listener,
    unicorn::prefer_array_flat,
    unicorn::prefer_array_flat_map,
    unicorn::prefer_array_some,
    unicorn::prefer_blob_reading_methods,
    unicorn::prefer_code_point,
    unicorn::prefer_date_now,
    unicorn::prefer_dom_node_append,
    unicorn::prefer_dom_node_dataset,
    unicorn::prefer_dom_node_remove,
    unicorn::prefer_dom_node_text_content,
    unicorn::prefer_event_target,
    unicorn::prefer_includes,
    unicorn::prefer_logical_operator_over_ternary,
    unicorn::prefer_math_min_max,
    unicorn::prefer_math_trunc,
    unicorn::prefer_modern_dom_apis,
    unicorn::prefer_modern_math_apis,
    unicorn::prefer_native_coercion_functions,
    unicorn::prefer_node_protocol,
    unicorn::prefer_number_properties,
    unicorn::prefer_optional_catch_binding,
    unicorn::prefer_prototype_methods,
    unicorn::prefer_query_selector,
    unicorn::prefer_reflect_apply,
    unicorn::prefer_regexp_test,
    unicorn::prefer_set_size,
<<<<<<< HEAD
=======
    unicorn::prefer_spread,
    unicorn::prefer_string_raw,
>>>>>>> 5d656565
    unicorn::prefer_string_replace_all,
    unicorn::prefer_string_slice,
    unicorn::prefer_string_starts_ends_with,
    unicorn::prefer_string_trim_start_end,
    unicorn::prefer_structured_clone,
    unicorn::prefer_type_error,
    unicorn::require_array_join_separator,
    unicorn::require_number_to_fixed_digits_argument,
    unicorn::switch_case_braces,
    unicorn::text_encoding_identifier_case,
    unicorn::throw_new_error,
    vitest::no_conditional_tests,
    vitest::no_import_node_test,
    vitest::prefer_each,
    vitest::prefer_to_be_falsy,
    vitest::prefer_to_be_object,
    vitest::prefer_to_be_truthy,
    vitest::require_local_test_context_for_concurrent_snapshots,
}<|MERGE_RESOLUTION|>--- conflicted
+++ resolved
@@ -361,11 +361,7 @@
     pub mod prefer_reflect_apply;
     pub mod prefer_regexp_test;
     pub mod prefer_set_size;
-<<<<<<< HEAD
-=======
-    pub mod prefer_spread;
     pub mod prefer_string_raw;
->>>>>>> 5d656565
     pub mod prefer_string_replace_all;
     pub mod prefer_string_slice;
     pub mod prefer_string_starts_ends_with;
@@ -954,15 +950,9 @@
     unicorn::prefer_reflect_apply,
     unicorn::prefer_regexp_test,
     unicorn::prefer_set_size,
-<<<<<<< HEAD
-=======
-    unicorn::prefer_spread,
     unicorn::prefer_string_raw,
->>>>>>> 5d656565
-    unicorn::prefer_string_replace_all,
     unicorn::prefer_string_slice,
     unicorn::prefer_string_starts_ends_with,
-    unicorn::prefer_string_trim_start_end,
     unicorn::prefer_structured_clone,
     unicorn::prefer_type_error,
     unicorn::require_array_join_separator,
