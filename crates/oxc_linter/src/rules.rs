//! All registered lint rules.
//!
//! New rules need be added to these `mod` statements and also the macro at the bottom.
//!
//! These modules are declared manually because `cargo fmt` stops formatting these files with they
//! are inside a proc macro.

/// <https://github.com/import-js/eslint-plugin-import>
mod import {
    pub mod default;
    pub mod named;
    pub mod no_amd;
    pub mod no_cycle;
    pub mod no_self_import;
}

mod deepscan {
    pub mod bad_array_method_on_arguments;
    pub mod bad_bitwise_operator;
    pub mod bad_comparison_sequence;
    pub mod bad_min_max_func;
    pub mod bad_remove_event_listener;
    pub mod missing_throw;
    pub mod number_arg_out_of_range;
    pub mod uninvoked_array_callback;
}

mod eslint {
    pub mod array_callback_return;
    pub mod constructor_super;
    pub mod default_case_last;
    pub mod eqeqeq;
    pub mod for_direction;
    pub mod getter_return;
    pub mod no_array_constructor;
    pub mod no_async_promise_executor;
    pub mod no_bitwise;
    pub mod no_caller;
    pub mod no_case_declarations;
    pub mod no_class_assign;
    pub mod no_compare_neg_zero;
    pub mod no_cond_assign;
    pub mod no_console;
    pub mod no_const_assign;
    pub mod no_constant_binary_expression;
    pub mod no_constant_condition;
    pub mod no_control_regex;
    pub mod no_debugger;
    pub mod no_delete_var;
    pub mod no_dupe_class_members;
    pub mod no_dupe_else_if;
    pub mod no_dupe_keys;
    pub mod no_duplicate_case;
    pub mod no_empty;
    pub mod no_empty_character_class;
    pub mod no_empty_pattern;
    pub mod no_eval;
    pub mod no_ex_assign;
    pub mod no_extra_boolean_cast;
    pub mod no_fallthrough;
    pub mod no_func_assign;
    pub mod no_global_assign;
    pub mod no_import_assign;
    pub mod no_inner_declarations;
    pub mod no_loss_of_precision;
    pub mod no_mixed_operators;
    pub mod no_new_symbol;
    pub mod no_obj_calls;
    pub mod no_prototype_builtins;
    pub mod no_redeclare;
    pub mod no_regex_spaces;
    pub mod no_return_await;
    pub mod no_self_assign;
    pub mod no_self_compare;
    pub mod no_setter_return;
    pub mod no_shadow_restricted_names;
    pub mod no_sparse_arrays;
    pub mod no_undef;
    pub mod no_unsafe_finally;
    pub mod no_unsafe_negation;
    pub mod no_unsafe_optional_chaining;
    pub mod no_unused_labels;
    pub mod no_useless_catch;
    pub mod no_useless_escape;
    pub mod require_yield;
    pub mod use_isnan;
    pub mod valid_typeof;
}

mod typescript {
    pub mod adjacent_overload_signatures;
    pub mod ban_ts_comment;
    pub mod ban_types;
    pub mod consistent_type_exports;
    pub mod no_duplicate_enum_values;
    pub mod no_empty_interface;
    pub mod no_explicit_any;
    pub mod no_extra_non_null_assertion;
    pub mod no_misused_new;
    pub mod no_namespace;
    pub mod no_non_null_asserted_optional_chain;
    pub mod no_this_alias;
    pub mod no_unnecessary_type_constraint;
    pub mod no_unsafe_declaration_merging;
    pub mod no_var_requires;
    pub mod prefer_as_const;
}

mod jest {
    pub mod expect_expect;
    pub mod max_expects;
    pub mod no_alias_methods;
    pub mod no_commented_out_tests;
    pub mod no_conditional_expect;
    pub mod no_confusing_set_timeout;
    pub mod no_deprecated_functions;
    pub mod no_disabled_tests;
    pub mod no_done_callback;
    pub mod no_export;
    pub mod no_focused_tests;
    pub mod no_hooks;
    pub mod no_identical_title;
    pub mod no_interpolation_in_snapshots;
    pub mod no_jasmine_globals;
    pub mod no_mocks_import;
    pub mod no_standalone_expect;
    pub mod no_test_prefixes;
    pub mod prefer_todo;
    pub mod valid_describe_callback;
    pub mod valid_expect;
    pub mod valid_title;
}

mod react {
    pub mod jsx_key;
    pub mod jsx_no_comment_text_nodes;
    pub mod jsx_no_duplicate_props;
    pub mod jsx_no_useless_fragment;
    pub mod no_children_prop;
    pub mod no_dangerously_set_inner_html;
    pub mod no_find_dom_node;
    pub mod no_render_return_value;
    pub mod no_string_refs;
    pub mod no_unescaped_entities;
}

mod unicorn {
    pub mod catch_error_name;
    pub mod empty_brace_spaces;
    pub mod error_message;
    pub mod filename_case;
    pub mod new_for_builtins;
    pub mod no_abusive_eslint_disable;
    pub mod no_console_spaces;
    pub mod no_document_cookie;
    pub mod no_empty_file;
    pub mod no_hex_escape;
    pub mod no_instanceof_array;
    pub mod no_invalid_remove_event_listener;
    pub mod no_lonely_if;
    pub mod no_negated_condition;
    pub mod no_nested_ternary;
    pub mod no_new_array;
    pub mod no_new_buffer;
    pub mod no_object_as_default_parameter;
    pub mod no_static_only_class;
    pub mod no_thenable;
    pub mod no_this_assignment;
    pub mod no_typeof_undefined;
    pub mod no_unnecessary_await;
    pub mod no_useless_fallback_in_spread;
    pub mod no_useless_promise_resolve_reject;
    pub mod no_useless_switch_case;
    pub mod no_zero_fractions;
    pub mod number_literal_case;
    pub mod prefer_add_event_listener;
    pub mod prefer_array_flat_map;
    pub mod prefer_array_some;
    pub mod prefer_blob_reading_methods;
    pub mod prefer_code_point;
    pub mod prefer_date_now;
    pub mod prefer_dom_node_append;
    pub mod prefer_dom_node_dataset;
    pub mod prefer_dom_node_remove;
    pub mod prefer_event_target;
    pub mod prefer_includes;
    pub mod prefer_logical_operator_over_ternary;
    pub mod prefer_math_trunc;
    pub mod prefer_optional_catch_binding;
    pub mod prefer_query_selector;
    pub mod prefer_regexp_test;
    pub mod prefer_spread;
    pub mod prefer_string_replace_all;
    pub mod prefer_string_slice;
    pub mod prefer_string_starts_ends_with;
    pub mod prefer_string_trim_start_end;
    pub mod prefer_type_error;
    pub mod require_number_to_fixed_digits_argument;
    pub mod switch_case_braces;
    pub mod text_encoding_identifier_case;
    pub mod throw_new_error;
}

mod jsx_a11y {
    pub mod alt_text;
    pub mod anchor_has_content;
<<<<<<< HEAD
    pub mod anchor_is_valid;
=======
    pub mod html_has_lang;
>>>>>>> 51a78e22
}

oxc_macros::declare_all_lint_rules! {
    deepscan::bad_array_method_on_arguments,
    deepscan::bad_bitwise_operator,
    deepscan::bad_comparison_sequence,
    deepscan::bad_min_max_func,
    deepscan::bad_remove_event_listener,
    deepscan::missing_throw,
    deepscan::number_arg_out_of_range,
    deepscan::uninvoked_array_callback,
    eslint::array_callback_return,
    eslint::constructor_super,
    eslint::default_case_last,
    eslint::eqeqeq,
    eslint::for_direction,
    eslint::getter_return,
    eslint::no_array_constructor,
    eslint::no_async_promise_executor,
    eslint::no_bitwise,
    eslint::no_caller,
    eslint::no_case_declarations,
    eslint::no_class_assign,
    eslint::no_compare_neg_zero,
    eslint::no_cond_assign,
    eslint::no_console,
    eslint::no_const_assign,
    eslint::no_constant_binary_expression,
    eslint::no_constant_condition,
    eslint::no_control_regex,
    eslint::no_debugger,
    eslint::no_delete_var,
    eslint::no_dupe_class_members,
    eslint::no_dupe_else_if,
    eslint::no_dupe_keys,
    eslint::no_duplicate_case,
    eslint::no_empty,
    eslint::no_empty_character_class,
    eslint::no_empty_pattern,
    eslint::no_eval,
    eslint::no_ex_assign,
    eslint::no_extra_boolean_cast,
    eslint::no_fallthrough,
    eslint::no_func_assign,
    eslint::no_global_assign,
    eslint::no_import_assign,
    eslint::no_inner_declarations,
    eslint::no_loss_of_precision,
    eslint::no_mixed_operators,
    eslint::no_new_symbol,
    eslint::no_obj_calls,
    eslint::no_prototype_builtins,
    eslint::no_redeclare,
    eslint::no_regex_spaces,
    eslint::no_return_await,
    eslint::no_self_assign,
    eslint::no_self_compare,
    eslint::no_setter_return,
    eslint::no_shadow_restricted_names,
    eslint::no_sparse_arrays,
    eslint::no_undef,
    eslint::no_unsafe_finally,
    eslint::no_unsafe_negation,
    eslint::no_unsafe_optional_chaining,
    eslint::no_unused_labels,
    eslint::no_useless_catch,
    eslint::no_useless_escape,
    eslint::require_yield,
    eslint::use_isnan,
    eslint::valid_typeof,
    typescript::adjacent_overload_signatures,
    typescript::ban_ts_comment,
    typescript::ban_types,
    typescript::consistent_type_exports,
    typescript::no_duplicate_enum_values,
    typescript::no_empty_interface,
    typescript::no_explicit_any,
    typescript::no_extra_non_null_assertion,
    typescript::no_misused_new,
    typescript::no_namespace,
    typescript::no_non_null_asserted_optional_chain,
    typescript::no_this_alias,
    typescript::no_unnecessary_type_constraint,
    typescript::no_unsafe_declaration_merging,
    typescript::no_var_requires,
    typescript::prefer_as_const,
    jest::expect_expect,
    jest::max_expects,
    jest::no_alias_methods,
    jest::no_commented_out_tests,
    jest::no_conditional_expect,
    jest::no_confusing_set_timeout,
    jest::no_deprecated_functions,
    jest::no_disabled_tests,
    jest::no_done_callback,
    jest::no_export,
    jest::no_focused_tests,
    jest::no_hooks,
    jest::no_identical_title,
    jest::no_interpolation_in_snapshots,
    jest::no_jasmine_globals,
    jest::no_mocks_import,
    jest::no_standalone_expect,
    jest::no_test_prefixes,
    jest::prefer_todo,
    jest::valid_describe_callback,
    jest::valid_expect,
    jest::valid_title,
    unicorn::catch_error_name,
    unicorn::empty_brace_spaces,
    unicorn::prefer_array_some,
    unicorn::error_message,
    unicorn::filename_case,
    unicorn::new_for_builtins,
    unicorn::no_abusive_eslint_disable,
    unicorn::no_console_spaces,
    unicorn::no_document_cookie,
    unicorn::no_empty_file,
    unicorn::no_hex_escape,
    unicorn::no_instanceof_array,
    unicorn::no_invalid_remove_event_listener,
    unicorn::no_lonely_if,
    unicorn::no_negated_condition,
    unicorn::no_nested_ternary,
    unicorn::no_new_array,
    unicorn::no_new_buffer,
    unicorn::no_object_as_default_parameter,
    unicorn::no_static_only_class,
    unicorn::no_thenable,
    unicorn::no_this_assignment,
    unicorn::no_typeof_undefined,
    unicorn::no_unnecessary_await,
    unicorn::no_useless_fallback_in_spread,
    unicorn::no_useless_promise_resolve_reject,
    unicorn::no_useless_switch_case,
    unicorn::no_zero_fractions,
    unicorn::number_literal_case,
    unicorn::prefer_add_event_listener,
    unicorn::prefer_array_flat_map,
    unicorn::prefer_blob_reading_methods,
    unicorn::prefer_code_point,
    unicorn::prefer_date_now,
    unicorn::prefer_dom_node_append,
    unicorn::prefer_dom_node_dataset,
    unicorn::prefer_dom_node_remove,
    unicorn::prefer_event_target,
    unicorn::prefer_includes,
    unicorn::prefer_logical_operator_over_ternary,
    unicorn::prefer_math_trunc,
    unicorn::prefer_optional_catch_binding,
    unicorn::prefer_query_selector,
    unicorn::prefer_regexp_test,
    unicorn::prefer_spread,
    unicorn::prefer_string_replace_all,
    unicorn::prefer_string_slice,
    unicorn::prefer_string_starts_ends_with,
    unicorn::prefer_string_trim_start_end,
    unicorn::prefer_type_error,
    unicorn::require_number_to_fixed_digits_argument,
    unicorn::switch_case_braces,
    unicorn::text_encoding_identifier_case,
    unicorn::throw_new_error,
    react::jsx_key,
    react::jsx_no_comment_text_nodes,
    react::jsx_no_duplicate_props,
    react::jsx_no_useless_fragment,
    react::no_children_prop,
    react::no_dangerously_set_inner_html,
    react::no_find_dom_node,
    react::no_render_return_value,
    react::no_string_refs,
    react::no_unescaped_entities,
    import::default,
    import::named,
    import::no_cycle,
    import::no_self_import,
    import::no_amd,
    jsx_a11y::alt_text,
    jsx_a11y::anchor_has_content,
<<<<<<< HEAD
    jsx_a11y::anchor_is_valid,
=======
    jsx_a11y::html_has_lang
>>>>>>> 51a78e22
}<|MERGE_RESOLUTION|>--- conflicted
+++ resolved
@@ -204,11 +204,8 @@
 mod jsx_a11y {
     pub mod alt_text;
     pub mod anchor_has_content;
-<<<<<<< HEAD
     pub mod anchor_is_valid;
-=======
     pub mod html_has_lang;
->>>>>>> 51a78e22
 }
 
 oxc_macros::declare_all_lint_rules! {
@@ -388,9 +385,6 @@
     import::no_amd,
     jsx_a11y::alt_text,
     jsx_a11y::anchor_has_content,
-<<<<<<< HEAD
     jsx_a11y::anchor_is_valid,
-=======
     jsx_a11y::html_has_lang
->>>>>>> 51a78e22
 }