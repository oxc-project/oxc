---
source: crates/oxc_linter/src/lib.rs
expression: json
---
{
  "$schema": "http://json-schema.org/draft-07/schema#",
  "title": "Oxlintrc",
  "description": "Oxlint Configuration File\n\nThis configuration is aligned with ESLint v8's configuration schema (`eslintrc.json`).\n\nUsage: `oxlint -c oxlintrc.json --import-plugin`\n\n::: danger NOTE\n\nOnly the `.json` format is supported. You can use comments in configuration files.\n\n:::\n\nExample\n\n`.oxlintrc.json`\n\n```json\n{\n\"$schema\": \"./node_modules/oxlint/configuration_schema.json\",\n\"plugins\": [\"import\", \"typescript\", \"unicorn\"],\n\"env\": {\n\"browser\": true\n},\n\"globals\": {\n\"foo\": \"readonly\"\n},\n\"settings\": {\n},\n\"rules\": {\n\"eqeqeq\": \"warn\",\n\"import/no-cycle\": \"error\",\n\"react/self-closing-comp\": [\"error\", { \"html\": false }]\n},\n\"overrides\": [\n{\n\"files\": [\"*.test.ts\", \"*.spec.ts\"],\n\"rules\": {\n\"@typescript-eslint/no-explicit-any\": \"off\"\n}\n}\n]\n}\n```",
  "type": "object",
  "properties": {
    "$schema": {
      "description": "Schema URI for editor tooling.",
      "type": [
        "string",
        "null"
      ],
      "markdownDescription": "Schema URI for editor tooling."
    },
    "categories": {
      "default": {},
      "allOf": [
        {
          "$ref": "#/definitions/OxlintCategories"
        }
      ]
    },
    "env": {
      "description": "Environments enable and disable collections of global variables.",
      "default": {
        "builtin": true
      },
      "allOf": [
        {
          "$ref": "#/definitions/OxlintEnv"
        }
      ],
      "markdownDescription": "Environments enable and disable collections of global variables."
    },
    "extends": {
      "description": "Paths of configuration files that this configuration file extends (inherits from). The files\nare resolved relative to the location of the configuration file that contains the `extends`\nproperty. The configuration files are merged from the first to the last, with the last file\noverriding the previous ones.",
      "type": "array",
      "items": {
        "type": "string"
      },
      "markdownDescription": "Paths of configuration files that this configuration file extends (inherits from). The files\nare resolved relative to the location of the configuration file that contains the `extends`\nproperty. The configuration files are merged from the first to the last, with the last file\noverriding the previous ones."
    },
    "globals": {
      "description": "Enabled or disabled specific global variables.",
      "default": {},
      "allOf": [
        {
          "$ref": "#/definitions/OxlintGlobals"
        }
      ],
      "markdownDescription": "Enabled or disabled specific global variables."
    },
    "ignorePatterns": {
      "description": "Globs to ignore during linting. These are resolved from the configuration file path.",
      "default": [],
      "type": "array",
      "items": {
        "type": "string"
      },
      "markdownDescription": "Globs to ignore during linting. These are resolved from the configuration file path."
    },
    "jsPlugins": {
      "description": "JS plugins.\n\nNote: JS plugins are experimental and not subject to semver.\nThey are not supported in language server at present.",
      "anyOf": [
        {
          "type": "null"
        },
        {
          "type": "array",
          "items": {
            "$ref": "#/definitions/ExternalPluginEntry"
          },
          "uniqueItems": true
        }
      ],
      "markdownDescription": "JS plugins.\n\nNote: JS plugins are experimental and not subject to semver.\nThey are not supported in language server at present."
    },
    "overrides": {
      "description": "Add, remove, or otherwise reconfigure rules for specific files or groups of files.",
      "allOf": [
        {
          "$ref": "#/definitions/OxlintOverrides"
        }
      ],
      "markdownDescription": "Add, remove, or otherwise reconfigure rules for specific files or groups of files."
    },
    "plugins": {
      "description": "Enabled built-in plugins for Oxlint.\nYou can view the list of available plugins on\n[the website](https://oxc.rs/docs/guide/usage/linter/plugins.html#supported-plugins).\n\nNOTE: Setting the `plugins` field will overwrite the base set of plugins.\nThe `plugins` array should reflect all of the plugins you want to use.",
      "default": null,
      "anyOf": [
        {
          "$ref": "#/definitions/LintPlugins"
        },
        {
          "type": "null"
        }
      ],
      "markdownDescription": "Enabled built-in plugins for Oxlint.\nYou can view the list of available plugins on\n[the website](https://oxc.rs/docs/guide/usage/linter/plugins.html#supported-plugins).\n\nNOTE: Setting the `plugins` field will overwrite the base set of plugins.\nThe `plugins` array should reflect all of the plugins you want to use."
    },
    "rules": {
      "description": "Example\n\n`.oxlintrc.json`\n\n```json\n{\n\"$schema\": \"./node_modules/oxlint/configuration_schema.json\",\n\"rules\": {\n\"eqeqeq\": \"warn\",\n\"import/no-cycle\": \"error\",\n\"prefer-const\": [\"error\", { \"ignoreReadBeforeAssign\": true }]\n}\n}\n```\n\nSee [Oxlint Rules](https://oxc.rs/docs/guide/usage/linter/rules.html) for the list of\nrules.",
      "default": {},
      "allOf": [
        {
          "$ref": "#/definitions/OxlintRules"
        }
      ],
      "markdownDescription": "Example\n\n`.oxlintrc.json`\n\n```json\n{\n\"$schema\": \"./node_modules/oxlint/configuration_schema.json\",\n\"rules\": {\n\"eqeqeq\": \"warn\",\n\"import/no-cycle\": \"error\",\n\"prefer-const\": [\"error\", { \"ignoreReadBeforeAssign\": true }]\n}\n}\n```\n\nSee [Oxlint Rules](https://oxc.rs/docs/guide/usage/linter/rules.html) for the list of\nrules."
    },
    "settings": {
      "default": {
        "jsx-a11y": {
          "polymorphicPropName": null,
          "components": {},
          "attributes": {}
        },
        "next": {
          "rootDir": []
        },
        "react": {
          "formComponents": [],
          "linkComponents": [],
          "version": null
        },
        "jsdoc": {
          "ignorePrivate": false,
          "ignoreInternal": false,
          "ignoreReplacesDocs": true,
          "overrideReplacesDocs": true,
          "augmentsExtendsReplacesDocs": false,
          "implementsReplacesDocs": false,
          "exemptDestructuredRootsFromChecks": false,
          "tagNamePreference": {}
        },
        "vitest": {
          "typecheck": false
        }
      },
      "allOf": [
        {
          "$ref": "#/definitions/OxlintSettings"
        }
      ]
    }
  },
  "additionalProperties": false,
  "allowComments": true,
  "allowTrailingCommas": true,
  "definitions": {
    "AllowWarnDeny": {
      "oneOf": [
        {
          "description": "Oxlint rule.\n- \"allow\" or \"off\": Turn off the rule.\n- \"warn\": Turn the rule on as a warning (doesn't affect exit code).\n- \"error\" or \"deny\": Turn the rule on as an error (will exit with a failure code).",
          "type": "string",
          "enum": [
            "allow",
            "off",
            "warn",
            "error",
            "deny"
          ],
          "markdownDescription": "Oxlint rule.\n- \"allow\" or \"off\": Turn off the rule.\n- \"warn\": Turn the rule on as a warning (doesn't affect exit code).\n- \"error\" or \"deny\": Turn the rule on as an error (will exit with a failure code)."
        },
        {
          "description": "Oxlint rule.\n    \n- 0: Turn off the rule.\n- 1: Turn the rule on as a warning (doesn't affect exit code).\n- 2: Turn the rule on as an error (will exit with a failure code).",
          "type": "integer",
          "format": "uint32",
          "maximum": 2.0,
          "minimum": 0.0,
          "markdownDescription": "Oxlint rule.\n    \n- 0: Turn off the rule.\n- 1: Turn the rule on as a warning (doesn't affect exit code).\n- 2: Turn the rule on as an error (will exit with a failure code)."
        }
      ]
    },
    "CustomComponent": {
      "anyOf": [
        {
          "type": "string"
        },
        {
          "type": "object",
          "required": [
            "attribute",
            "name"
          ],
          "properties": {
            "attribute": {
              "type": "string"
            },
            "name": {
              "type": "string"
            }
          }
        },
        {
          "type": "object",
          "required": [
            "attributes",
            "name"
          ],
          "properties": {
            "attributes": {
              "type": "array",
              "items": {
                "type": "string"
              }
            },
            "name": {
              "type": "string"
            }
          }
        }
      ]
    },
    "DummyRule": {
      "anyOf": [
        {
          "$ref": "#/definitions/AllowWarnDeny"
        },
        {
          "type": "array",
          "items": true
        }
      ]
    },
    "DummyRuleMap": {
      "description": "See [Oxlint Rules](https://oxc.rs/docs/guide/usage/linter/rules.html)",
      "type": "object",
      "additionalProperties": {
        "$ref": "#/definitions/DummyRule"
      },
      "markdownDescription": "See [Oxlint Rules](https://oxc.rs/docs/guide/usage/linter/rules.html)"
    },
    "ExternalPluginEntry": {
      "anyOf": [
        {
          "description": "Path or package name of the plugin",
          "type": "string",
          "markdownDescription": "Path or package name of the plugin"
        },
        {
          "description": "Plugin with custom name/alias",
          "type": "object",
          "required": [
            "name",
            "specifier"
          ],
          "properties": {
            "name": {
              "description": "Custom name/alias for the plugin.\n\nNote: The following plugin names are reserved because they are implemented natively in Rust within oxlint and cannot be used for JS plugins:\n- react (includes react-hooks)\n- unicorn\n- typescript\n- oxc\n- import (includes import-x)\n- jsdoc\n- jest\n- vitest\n- jsx-a11y\n- nextjs\n- react-perf\n- promise\n- node\n- regex\n- vue\n- eslint\n\nIf you need to use the JavaScript version of any of these plugins, provide a custom alias to avoid conflicts.",
              "type": "string",
              "markdownDescription": "Custom name/alias for the plugin.\n\nNote: The following plugin names are reserved because they are implemented natively in Rust within oxlint and cannot be used for JS plugins:\n- react (includes react-hooks)\n- unicorn\n- typescript\n- oxc\n- import (includes import-x)\n- jsdoc\n- jest\n- vitest\n- jsx-a11y\n- nextjs\n- react-perf\n- promise\n- node\n- regex\n- vue\n- eslint\n\nIf you need to use the JavaScript version of any of these plugins, provide a custom alias to avoid conflicts."
            },
            "specifier": {
              "description": "Path or package name of the plugin",
              "type": "string",
              "markdownDescription": "Path or package name of the plugin"
            }
          },
          "additionalProperties": false,
          "markdownDescription": "Plugin with custom name/alias"
        }
      ]
    },
    "GlobSet": {
      "description": "A set of glob patterns.",
      "type": "array",
      "items": {
        "type": "string"
      },
      "markdownDescription": "A set of glob patterns."
    },
    "GlobalValue": {
      "type": "string",
      "enum": [
        "readonly",
        "writable",
        "off"
      ]
    },
    "JSDocPluginSettings": {
      "type": "object",
      "properties": {
        "augmentsExtendsReplacesDocs": {
          "description": "Only for `require-(yields|returns|description|example|param|throws)` rule",
          "default": false,
          "type": "boolean",
          "markdownDescription": "Only for `require-(yields|returns|description|example|param|throws)` rule"
        },
        "exemptDestructuredRootsFromChecks": {
          "description": "Only for `require-param-type` and `require-param-description` rule",
          "default": false,
          "type": "boolean",
          "markdownDescription": "Only for `require-param-type` and `require-param-description` rule"
        },
        "ignoreInternal": {
          "description": "For all rules but NOT apply to `empty-tags` rule",
          "default": false,
          "type": "boolean",
          "markdownDescription": "For all rules but NOT apply to `empty-tags` rule"
        },
        "ignorePrivate": {
          "description": "For all rules but NOT apply to `check-access` and `empty-tags` rule",
          "default": false,
          "type": "boolean",
          "markdownDescription": "For all rules but NOT apply to `check-access` and `empty-tags` rule"
        },
        "ignoreReplacesDocs": {
          "description": "Only for `require-(yields|returns|description|example|param|throws)` rule",
          "default": true,
          "type": "boolean",
          "markdownDescription": "Only for `require-(yields|returns|description|example|param|throws)` rule"
        },
        "implementsReplacesDocs": {
          "description": "Only for `require-(yields|returns|description|example|param|throws)` rule",
          "default": false,
          "type": "boolean",
          "markdownDescription": "Only for `require-(yields|returns|description|example|param|throws)` rule"
        },
        "overrideReplacesDocs": {
          "description": "Only for `require-(yields|returns|description|example|param|throws)` rule",
          "default": true,
          "type": "boolean",
          "markdownDescription": "Only for `require-(yields|returns|description|example|param|throws)` rule"
        },
        "tagNamePreference": {
          "default": {},
          "type": "object",
          "additionalProperties": {
            "$ref": "#/definitions/TagNamePreference"
          }
        }
      }
    },
    "JSXA11yPluginSettings": {
      "description": "Configure JSX A11y plugin rules.\n\nSee\n[eslint-plugin-jsx-a11y](https://github.com/jsx-eslint/eslint-plugin-jsx-a11y#configurations)'s\nconfiguration for a full reference.",
      "type": "object",
      "properties": {
        "attributes": {
          "description": "Map of attribute names to their DOM equivalents.\nThis is useful for non-React frameworks that use different attribute names.\n\nExample:\n\n```json\n{\n\"settings\": {\n\"jsx-a11y\": {\n\"attributes\": {\n\"for\": [\"htmlFor\", \"for\"]\n}\n}\n}\n}\n```",
          "default": {},
          "type": "object",
          "additionalProperties": {
            "type": "array",
            "items": {
              "type": "string"
            }
          },
          "markdownDescription": "Map of attribute names to their DOM equivalents.\nThis is useful for non-React frameworks that use different attribute names.\n\nExample:\n\n```json\n{\n\"settings\": {\n\"jsx-a11y\": {\n\"attributes\": {\n\"for\": [\"htmlFor\", \"for\"]\n}\n}\n}\n}\n```"
        },
        "components": {
          "description": "To have your custom components be checked as DOM elements, you can\nprovide a mapping of your component names to the DOM element name.\n\nExample:\n\n```json\n{\n\"settings\": {\n\"jsx-a11y\": {\n\"components\": {\n\"Link\": \"a\",\n\"IconButton\": \"button\"\n}\n}\n}\n}\n```",
          "default": {},
          "type": "object",
          "additionalProperties": {
            "type": "string"
          },
          "markdownDescription": "To have your custom components be checked as DOM elements, you can\nprovide a mapping of your component names to the DOM element name.\n\nExample:\n\n```json\n{\n\"settings\": {\n\"jsx-a11y\": {\n\"components\": {\n\"Link\": \"a\",\n\"IconButton\": \"button\"\n}\n}\n}\n}\n```"
        },
        "polymorphicPropName": {
          "description": "An optional setting that define the prop your code uses to create polymorphic components.\nThis setting will be used to determine the element type in rules that\nrequire semantic context.\n\nFor example, if you set the `polymorphicPropName` to `as`, then this element:\n\n```jsx\n<Box as=\"h3\">Hello</Box>\n```\n\nWill be treated as an `h3`. If not set, this component will be treated\nas a `Box`.",
          "type": [
            "string",
            "null"
          ],
          "markdownDescription": "An optional setting that define the prop your code uses to create polymorphic components.\nThis setting will be used to determine the element type in rules that\nrequire semantic context.\n\nFor example, if you set the `polymorphicPropName` to `as`, then this element:\n\n```jsx\n<Box as=\"h3\">Hello</Box>\n```\n\nWill be treated as an `h3`. If not set, this component will be treated\nas a `Box`."
        }
      },
      "markdownDescription": "Configure JSX A11y plugin rules.\n\nSee\n[eslint-plugin-jsx-a11y](https://github.com/jsx-eslint/eslint-plugin-jsx-a11y#configurations)'s\nconfiguration for a full reference."
    },
    "LintPluginOptionsSchema": {
      "type": "string",
      "enum": [
        "eslint",
        "react",
        "unicorn",
        "typescript",
        "oxc",
        "import",
        "jsdoc",
        "jest",
        "vitest",
        "jsx-a11y",
        "nextjs",
        "react-perf",
        "promise",
        "node",
        "vue"
      ]
    },
    "LintPlugins": {
      "type": "array",
      "items": {
        "anyOf": [
          {
            "$ref": "#/definitions/LintPluginOptionsSchema"
          }
        ]
      }
    },
    "NextPluginSettings": {
      "description": "Configure Next.js plugin rules.",
      "type": "object",
      "properties": {
        "rootDir": {
          "description": "The root directory of the Next.js project.\n\nThis is particularly useful when you have a monorepo and your Next.js\nproject is in a subfolder.\n\nExample:\n\n```json\n{\n\"settings\": {\n\"next\": {\n\"rootDir\": \"apps/dashboard/\"\n}\n}\n}\n```",
          "default": [],
          "allOf": [
            {
              "$ref": "#/definitions/OneOrMany_for_String"
            }
          ],
          "markdownDescription": "The root directory of the Next.js project.\n\nThis is particularly useful when you have a monorepo and your Next.js\nproject is in a subfolder.\n\nExample:\n\n```json\n{\n\"settings\": {\n\"next\": {\n\"rootDir\": \"apps/dashboard/\"\n}\n}\n}\n```"
        }
      },
      "markdownDescription": "Configure Next.js plugin rules."
    },
    "OneOrMany_for_String": {
      "anyOf": [
        {
          "type": "string"
        },
        {
          "type": "array",
          "items": {
            "type": "string"
          }
        }
      ]
    },
    "OxlintCategories": {
      "title": "Rule Categories",
      "description": "Configure an entire category of rules all at once.\n\nRules enabled or disabled this way will be overwritten by individual rules in the `rules` field.\n\nExample\n```json\n{\n    \"$schema\": \"./node_modules/oxlint/configuration_schema.json\",\n    \"categories\": {\n        \"correctness\": \"warn\"\n    },\n    \"rules\": {\n        \"eslint/no-unused-vars\": \"error\"\n    }\n}\n```",
      "examples": [
        {
          "correctness": "warn"
        }
      ],
      "type": "object",
      "properties": {
        "correctness": {
          "$ref": "#/definitions/AllowWarnDeny"
        },
        "nursery": {
          "$ref": "#/definitions/AllowWarnDeny"
        },
        "pedantic": {
          "$ref": "#/definitions/AllowWarnDeny"
        },
        "perf": {
          "$ref": "#/definitions/AllowWarnDeny"
        },
        "restriction": {
          "$ref": "#/definitions/AllowWarnDeny"
        },
        "style": {
          "$ref": "#/definitions/AllowWarnDeny"
        },
        "suspicious": {
          "$ref": "#/definitions/AllowWarnDeny"
        }
      },
      "additionalProperties": false,
      "markdownDescription": "Configure an entire category of rules all at once.\n\nRules enabled or disabled this way will be overwritten by individual rules in the `rules` field.\n\nExample\n```json\n{\n    \"$schema\": \"./node_modules/oxlint/configuration_schema.json\",\n    \"categories\": {\n        \"correctness\": \"warn\"\n    },\n    \"rules\": {\n        \"eslint/no-unused-vars\": \"error\"\n    }\n}\n```"
    },
    "OxlintEnv": {
      "description": "Predefine global variables.\n\nEnvironments specify what global variables are predefined.\nSee [ESLint's list of environments](https://eslint.org/docs/v8.x/use/configure/language-options#specifying-environments)\nfor what environments are available and what each one provides.",
      "type": "object",
      "additionalProperties": {
        "type": "boolean"
      },
      "markdownDescription": "Predefine global variables.\n\nEnvironments specify what global variables are predefined.\nSee [ESLint's list of environments](https://eslint.org/docs/v8.x/use/configure/language-options#specifying-environments)\nfor what environments are available and what each one provides."
    },
    "OxlintGlobals": {
      "description": "Add or remove global variables.\n\nFor each global variable, set the corresponding value equal to `\"writable\"`\nto allow the variable to be overwritten or `\"readonly\"` to disallow overwriting.\n\nGlobals can be disabled by setting their value to `\"off\"`. For example, in\nan environment where most Es2015 globals are available but `Promise` is unavailable,\nyou might use this config:\n\n```json\n\n{\n\"$schema\": \"./node_modules/oxlint/configuration_schema.json\",\n\"env\": {\n\"es6\": true\n},\n\"globals\": {\n\"Promise\": \"off\"\n}\n}\n\n```\n\nYou may also use `\"readable\"` or `false` to represent `\"readonly\"`, and\n`\"writeable\"` or `true` to represent `\"writable\"`.",
      "type": "object",
      "additionalProperties": {
        "$ref": "#/definitions/GlobalValue"
      },
      "markdownDescription": "Add or remove global variables.\n\nFor each global variable, set the corresponding value equal to `\"writable\"`\nto allow the variable to be overwritten or `\"readonly\"` to disallow overwriting.\n\nGlobals can be disabled by setting their value to `\"off\"`. For example, in\nan environment where most Es2015 globals are available but `Promise` is unavailable,\nyou might use this config:\n\n```json\n\n{\n\"$schema\": \"./node_modules/oxlint/configuration_schema.json\",\n\"env\": {\n\"es6\": true\n},\n\"globals\": {\n\"Promise\": \"off\"\n}\n}\n\n```\n\nYou may also use `\"readable\"` or `false` to represent `\"readonly\"`, and\n`\"writeable\"` or `true` to represent `\"writable\"`."
    },
    "OxlintOverride": {
      "type": "object",
      "required": [
        "files"
      ],
      "properties": {
        "env": {
          "description": "Environments enable and disable collections of global variables.",
          "anyOf": [
            {
              "$ref": "#/definitions/OxlintEnv"
            },
            {
              "type": "null"
            }
          ],
          "markdownDescription": "Environments enable and disable collections of global variables."
        },
        "files": {
          "description": "A list of glob patterns to override.\n\n## Example\n`[ \"*.test.ts\", \"*.spec.ts\" ]`",
          "allOf": [
            {
              "$ref": "#/definitions/GlobSet"
            }
          ],
          "markdownDescription": "A list of glob patterns to override.\n\n## Example\n`[ \"*.test.ts\", \"*.spec.ts\" ]`"
        },
        "globals": {
          "description": "Enabled or disabled specific global variables.",
          "anyOf": [
            {
              "$ref": "#/definitions/OxlintGlobals"
            },
            {
              "type": "null"
            }
          ],
          "markdownDescription": "Enabled or disabled specific global variables."
        },
        "jsPlugins": {
          "description": "JS plugins for this override.\n\nNote: JS plugins are experimental and not subject to semver.\nThey are not supported in language server at present.",
          "anyOf": [
            {
              "type": "null"
            },
            {
              "type": "array",
              "items": {
                "$ref": "#/definitions/ExternalPluginEntry"
              },
              "uniqueItems": true
            }
          ],
          "markdownDescription": "JS plugins for this override.\n\nNote: JS plugins are experimental and not subject to semver.\nThey are not supported in language server at present."
        },
        "plugins": {
          "description": "Optionally change what plugins are enabled for this override. When\nomitted, the base config's plugins are used.",
          "default": null,
          "anyOf": [
            {
              "$ref": "#/definitions/LintPlugins"
            },
            {
              "type": "null"
            }
          ],
          "markdownDescription": "Optionally change what plugins are enabled for this override. When\nomitted, the base config's plugins are used."
        },
        "rules": {
          "default": {},
          "allOf": [
            {
              "$ref": "#/definitions/OxlintRules"
            }
          ]
        }
      },
      "additionalProperties": false
    },
    "OxlintOverrides": {
      "type": "array",
      "items": {
        "$ref": "#/definitions/OxlintOverride"
      }
    },
    "OxlintRules": {
      "$ref": "#/definitions/DummyRuleMap"
    },
    "OxlintSettings": {
      "title": "Oxlint Plugin Settings",
      "description": "Configure the behavior of linter plugins.\n\nHere's an example if you're using Next.js in a monorepo:\n\n```json\n{\n\"settings\": {\n\"next\": {\n\"rootDir\": \"apps/dashboard/\"\n},\n\"react\": {\n\"linkComponents\": [\n{ \"name\": \"Link\", \"linkAttribute\": \"to\" }\n]\n},\n\"jsx-a11y\": {\n\"components\": {\n\"Link\": \"a\",\n\"Button\": \"button\"\n}\n}\n}\n}\n```",
      "type": "object",
      "properties": {
        "jsdoc": {
          "default": {
            "ignorePrivate": false,
            "ignoreInternal": false,
            "ignoreReplacesDocs": true,
            "overrideReplacesDocs": true,
            "augmentsExtendsReplacesDocs": false,
            "implementsReplacesDocs": false,
            "exemptDestructuredRootsFromChecks": false,
            "tagNamePreference": {}
          },
          "allOf": [
            {
              "$ref": "#/definitions/JSDocPluginSettings"
            }
          ]
        },
        "jsx-a11y": {
          "default": {
            "polymorphicPropName": null,
            "components": {},
            "attributes": {}
          },
          "allOf": [
            {
              "$ref": "#/definitions/JSXA11yPluginSettings"
            }
          ]
        },
        "next": {
          "default": {
            "rootDir": []
          },
          "allOf": [
            {
              "$ref": "#/definitions/NextPluginSettings"
            }
          ]
        },
        "react": {
          "default": {
            "formComponents": [],
            "linkComponents": [],
            "version": null
          },
          "allOf": [
            {
              "$ref": "#/definitions/ReactPluginSettings"
            }
          ]
        },
        "vitest": {
          "default": {
            "typecheck": false
          },
          "allOf": [
            {
              "$ref": "#/definitions/VitestPluginSettings"
            }
          ]
        }
      },
      "markdownDescription": "Configure the behavior of linter plugins.\n\nHere's an example if you're using Next.js in a monorepo:\n\n```json\n{\n\"settings\": {\n\"next\": {\n\"rootDir\": \"apps/dashboard/\"\n},\n\"react\": {\n\"linkComponents\": [\n{ \"name\": \"Link\", \"linkAttribute\": \"to\" }\n]\n},\n\"jsx-a11y\": {\n\"components\": {\n\"Link\": \"a\",\n\"Button\": \"button\"\n}\n}\n}\n}\n```"
    },
    "ReactPluginSettings": {
      "description": "Configure React plugin rules.\n\nDerived from [eslint-plugin-react](https://github.com/jsx-eslint/eslint-plugin-react#configuration-legacy-eslintrc-)",
      "type": "object",
      "properties": {
        "formComponents": {
          "description": "Components used as alternatives to `<form>` for forms, such as `<Formik>`.\n\nExample:\n\n```jsonc\n{\n\"settings\": {\n\"react\": {\n\"formComponents\": [\n\"CustomForm\",\n// OtherForm is considered a form component and has an endpoint attribute\n{ \"name\": \"OtherForm\", \"formAttribute\": \"endpoint\" },\n// allows specifying multiple properties if necessary\n{ \"name\": \"Form\", \"formAttribute\": [\"registerEndpoint\", \"loginEndpoint\"] }\n]\n}\n}\n}\n```",
          "default": [],
          "type": "array",
          "items": {
            "$ref": "#/definitions/CustomComponent"
          },
          "markdownDescription": "Components used as alternatives to `<form>` for forms, such as `<Formik>`.\n\nExample:\n\n```jsonc\n{\n\"settings\": {\n\"react\": {\n\"formComponents\": [\n\"CustomForm\",\n// OtherForm is considered a form component and has an endpoint attribute\n{ \"name\": \"OtherForm\", \"formAttribute\": \"endpoint\" },\n// allows specifying multiple properties if necessary\n{ \"name\": \"Form\", \"formAttribute\": [\"registerEndpoint\", \"loginEndpoint\"] }\n]\n}\n}\n}\n```"
        },
        "linkComponents": {
          "description": "Components used as alternatives to `<a>` for linking, such as `<Link>`.\n\nExample:\n\n```jsonc\n{\n\"settings\": {\n\"react\": {\n\"linkComponents\": [\n\"HyperLink\",\n// Use `linkAttribute` for components that use a different prop name\n// than `href`.\n{ \"name\": \"MyLink\", \"linkAttribute\": \"to\" },\n// allows specifying multiple properties if necessary\n{ \"name\": \"Link\", \"linkAttribute\": [\"to\", \"href\"] }\n]\n}\n}\n}\n```",
          "default": [],
          "type": "array",
          "items": {
            "$ref": "#/definitions/CustomComponent"
          },
          "markdownDescription": "Components used as alternatives to `<a>` for linking, such as `<Link>`.\n\nExample:\n\n```jsonc\n{\n\"settings\": {\n\"react\": {\n\"linkComponents\": [\n\"HyperLink\",\n// Use `linkAttribute` for components that use a different prop name\n// than `href`.\n{ \"name\": \"MyLink\", \"linkAttribute\": \"to\" },\n// allows specifying multiple properties if necessary\n{ \"name\": \"Link\", \"linkAttribute\": [\"to\", \"href\"] }\n]\n}\n}\n}\n```"
        },
        "version": {
<<<<<<< HEAD
          "description": "React version to use for version-specific rules.\n\nExample:\n\n```jsonc\n{\n\"settings\": {\n\"react\": {\n\"version\": \"18.2.0\"\n}\n}\n}\n```",
=======
          "description": "React version to use for version-specific rules.\n\nAccepts semver versions (e.g., \"18.2.0\", \"17.0\").\n\nExample:\n\n```jsonc\n{\n\"settings\": {\n\"react\": {\n\"version\": \"18.2.0\"\n}\n}\n}\n```",
>>>>>>> 9e624c95
          "default": null,
          "type": [
            "string",
            "null"
          ],
<<<<<<< HEAD
          "markdownDescription": "React version to use for version-specific rules.\n\nExample:\n\n```jsonc\n{\n\"settings\": {\n\"react\": {\n\"version\": \"18.2.0\"\n}\n}\n}\n```"
=======
          "markdownDescription": "React version to use for version-specific rules.\n\nAccepts semver versions (e.g., \"18.2.0\", \"17.0\").\n\nExample:\n\n```jsonc\n{\n\"settings\": {\n\"react\": {\n\"version\": \"18.2.0\"\n}\n}\n}\n```"
>>>>>>> 9e624c95
        }
      },
      "markdownDescription": "Configure React plugin rules.\n\nDerived from [eslint-plugin-react](https://github.com/jsx-eslint/eslint-plugin-react#configuration-legacy-eslintrc-)"
    },
    "TagNamePreference": {
      "anyOf": [
        {
          "type": "string"
        },
        {
          "type": "object",
          "required": [
            "message",
            "replacement"
          ],
          "properties": {
            "message": {
              "type": "string"
            },
            "replacement": {
              "type": "string"
            }
          }
        },
        {
          "type": "object",
          "required": [
            "message"
          ],
          "properties": {
            "message": {
              "type": "string"
            }
          }
        },
        {
          "type": "boolean"
        }
      ]
    },
    "VitestPluginSettings": {
      "description": "Configure Vitest plugin rules.\n\nSee [eslint-plugin-vitest](https://github.com/vitest-dev/eslint-plugin-vitest)'s\nconfiguration for a full reference.",
      "type": "object",
      "properties": {
        "typecheck": {
          "description": "Whether to enable typecheck mode for Vitest rules.\nWhen enabled, some rules will skip certain checks for describe blocks\nto accommodate TypeScript type checking scenarios.",
          "default": false,
          "type": "boolean",
          "markdownDescription": "Whether to enable typecheck mode for Vitest rules.\nWhen enabled, some rules will skip certain checks for describe blocks\nto accommodate TypeScript type checking scenarios."
        }
      },
      "markdownDescription": "Configure Vitest plugin rules.\n\nSee [eslint-plugin-vitest](https://github.com/vitest-dev/eslint-plugin-vitest)'s\nconfiguration for a full reference."
    }
  },
  "markdownDescription": "Oxlint Configuration File\n\nThis configuration is aligned with ESLint v8's configuration schema (`eslintrc.json`).\n\nUsage: `oxlint -c oxlintrc.json --import-plugin`\n\n::: danger NOTE\n\nOnly the `.json` format is supported. You can use comments in configuration files.\n\n:::\n\nExample\n\n`.oxlintrc.json`\n\n```json\n{\n\"$schema\": \"./node_modules/oxlint/configuration_schema.json\",\n\"plugins\": [\"import\", \"typescript\", \"unicorn\"],\n\"env\": {\n\"browser\": true\n},\n\"globals\": {\n\"foo\": \"readonly\"\n},\n\"settings\": {\n},\n\"rules\": {\n\"eqeqeq\": \"warn\",\n\"import/no-cycle\": \"error\",\n\"react/self-closing-comp\": [\"error\", { \"html\": false }]\n},\n\"overrides\": [\n{\n\"files\": [\"*.test.ts\", \"*.spec.ts\"],\n\"rules\": {\n\"@typescript-eslint/no-explicit-any\": \"off\"\n}\n}\n]\n}\n```"
}<|MERGE_RESOLUTION|>--- conflicted
+++ resolved
@@ -662,21 +662,13 @@
           "markdownDescription": "Components used as alternatives to `<a>` for linking, such as `<Link>`.\n\nExample:\n\n```jsonc\n{\n\"settings\": {\n\"react\": {\n\"linkComponents\": [\n\"HyperLink\",\n// Use `linkAttribute` for components that use a different prop name\n// than `href`.\n{ \"name\": \"MyLink\", \"linkAttribute\": \"to\" },\n// allows specifying multiple properties if necessary\n{ \"name\": \"Link\", \"linkAttribute\": [\"to\", \"href\"] }\n]\n}\n}\n}\n```"
         },
         "version": {
-<<<<<<< HEAD
-          "description": "React version to use for version-specific rules.\n\nExample:\n\n```jsonc\n{\n\"settings\": {\n\"react\": {\n\"version\": \"18.2.0\"\n}\n}\n}\n```",
-=======
           "description": "React version to use for version-specific rules.\n\nAccepts semver versions (e.g., \"18.2.0\", \"17.0\").\n\nExample:\n\n```jsonc\n{\n\"settings\": {\n\"react\": {\n\"version\": \"18.2.0\"\n}\n}\n}\n```",
->>>>>>> 9e624c95
           "default": null,
           "type": [
             "string",
             "null"
           ],
-<<<<<<< HEAD
-          "markdownDescription": "React version to use for version-specific rules.\n\nExample:\n\n```jsonc\n{\n\"settings\": {\n\"react\": {\n\"version\": \"18.2.0\"\n}\n}\n}\n```"
-=======
           "markdownDescription": "React version to use for version-specific rules.\n\nAccepts semver versions (e.g., \"18.2.0\", \"17.0\").\n\nExample:\n\n```jsonc\n{\n\"settings\": {\n\"react\": {\n\"version\": \"18.2.0\"\n}\n}\n}\n```"
->>>>>>> 9e624c95
         }
       },
       "markdownDescription": "Configure React plugin rules.\n\nDerived from [eslint-plugin-react](https://github.com/jsx-eslint/eslint-plugin-react#configuration-legacy-eslintrc-)"
