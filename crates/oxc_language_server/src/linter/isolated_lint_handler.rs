use std::{
    fs,
    path::Path,
    rc::Rc,
    sync::{Arc, OnceLock},
};

use log::debug;
use rustc_hash::FxHashSet;
use tower_lsp::lsp_types::{self, DiagnosticRelatedInformation, DiagnosticSeverity, Range};

use oxc_allocator::Allocator;
use oxc_diagnostics::{Error, NamedSource};
use oxc_linter::{
    loader::{JavaScriptSource, Loader, LINT_PARTIAL_LOADER_EXT},
    Linter, ModuleRecord,
};
use oxc_parser::{ParseOptions, Parser};
use oxc_semantic::SemanticBuilder;
use oxc_span::VALID_EXTENSIONS;

use crate::linter::error_with_position::{ErrorReport, ErrorWithPosition, FixedContent};
use crate::linter::offset_to_position;
use crate::DiagnosticReport;

pub struct IsolatedLintHandler {
    linter: Arc<Linter>,
    loader: Loader,
}

impl IsolatedLintHandler {
    pub fn new(linter: Arc<Linter>) -> Self {
        Self { linter, loader: Loader }
    }

    pub fn run_single(
        &self,
        path: &Path,
        content: Option<String>,
    ) -> Option<Vec<DiagnosticReport>> {
        if !Self::should_lint_path(path) {
            return None;
        }

        Some(self.lint_path(path, content).map_or(vec![], |errors| {
<<<<<<< HEAD
            let mut diagnostics: Vec<DiagnosticReport> =
                errors.into_iter().map(|e| e.into_diagnostic_report(&path.to_path_buf())).collect();
=======
            let path_buf = &path.to_path_buf();

            let mut diagnostics: Vec<DiagnosticReport> =
                errors.into_iter().map(|e| e.into_diagnostic_report(path_buf)).collect();
>>>>>>> 9e32f55a

            // a diagnostics connected from related_info to original diagnostic
            let mut inverted_diagnostics = vec![];
            for d in &diagnostics {
<<<<<<< HEAD
                let Some(ref related_info) = d.diagnostic.related_information else {
=======
                let Some(related_info) = &d.diagnostic.related_information else {
>>>>>>> 9e32f55a
                    continue;
                };
                let related_information = Some(vec![DiagnosticRelatedInformation {
                    location: lsp_types::Location {
                        uri: lsp_types::Url::from_file_path(path).unwrap(),
                        range: d.diagnostic.range,
                    },
                    message: "original diagnostic".to_string(),
                }]);
                for r in related_info {
                    if r.location.range == d.diagnostic.range {
                        continue;
                    }
                    inverted_diagnostics.push(DiagnosticReport {
                        diagnostic: lsp_types::Diagnostic {
                            range: r.location.range,
                            severity: Some(DiagnosticSeverity::HINT),
                            code: None,
                            message: r.message.clone(),
                            source: d.diagnostic.source.clone(),
                            code_description: None,
                            related_information: related_information.clone(),
                            tags: None,
                            data: None,
                        },
                        fixed_content: None,
                    });
                }
            }
            diagnostics.append(&mut inverted_diagnostics);
            diagnostics
        }))
    }

    fn lint_path(
        &self,
        path: &Path,
        source_text: Option<String>,
    ) -> Option<Vec<ErrorWithPosition>> {
        if !Loader::can_load(path) {
            debug!("extension not supported yet.");
            return None;
        }
        let source_text = source_text.or_else(|| fs::read_to_string(path).ok())?;
        let javascript_sources = match self.loader.load_str(path, &source_text) {
            Ok(s) => s,
            Err(e) => {
                debug!("failed to load {path:?}: {e}");
                return None;
            }
        };

        debug!("lint {path:?}");
        let mut diagnostics = vec![];
        for source in javascript_sources {
            let JavaScriptSource {
                source_text: javascript_source_text, source_type, start, ..
            } = source;
            let allocator = Allocator::default();
            let ret = Parser::new(&allocator, javascript_source_text, source_type)
                .with_options(ParseOptions {
                    allow_return_outside_function: true,
                    ..ParseOptions::default()
                })
                .parse();

            if !ret.errors.is_empty() {
                let reports = ret
                    .errors
                    .into_iter()
                    .map(|diagnostic| ErrorReport {
                        error: Error::from(diagnostic),
                        fixed_content: None,
                    })
                    .collect();
                return Some(Self::wrap_diagnostics(path, &source_text, reports, start));
            };

            let semantic_ret = SemanticBuilder::new()
                .with_cfg(true)
                .with_scope_tree_child_ids(true)
                .with_check_syntax_error(true)
                .build(&ret.program);

            if !semantic_ret.errors.is_empty() {
                let reports = semantic_ret
                    .errors
                    .into_iter()
                    .map(|diagnostic| ErrorReport {
                        error: Error::from(diagnostic),
                        fixed_content: None,
                    })
                    .collect();
                return Some(Self::wrap_diagnostics(path, &source_text, reports, start));
            };

            let mut semantic = semantic_ret.semantic;
            semantic.set_irregular_whitespaces(ret.irregular_whitespaces);
            let module_record = Arc::new(ModuleRecord::new(path, &ret.module_record, &semantic));
            let result = self.linter.run(path, Rc::new(semantic), module_record);

            let reports = result
                .into_iter()
                .map(|msg| {
                    let fixed_content = msg.fix.map(|f| FixedContent {
                        code: f.content.to_string(),
                        range: Range {
                            start: offset_to_position(
                                (f.span.start + start) as usize,
                                source_text.as_str(),
                            ),
                            end: offset_to_position(
                                (f.span.end + start) as usize,
                                source_text.as_str(),
                            ),
                        },
                    });

                    ErrorReport { error: Error::from(msg.error), fixed_content }
                })
                .collect::<Vec<ErrorReport>>();
            diagnostics.extend(Self::wrap_diagnostics(path, &source_text, reports, start));
        }

        Some(diagnostics)
    }

    fn should_lint_path(path: &Path) -> bool {
        static WANTED_EXTENSIONS: OnceLock<FxHashSet<&'static str>> = OnceLock::new();
        let wanted_exts = WANTED_EXTENSIONS.get_or_init(|| {
            VALID_EXTENSIONS.iter().chain(LINT_PARTIAL_LOADER_EXT.iter()).copied().collect()
        });

        path.extension()
            .and_then(std::ffi::OsStr::to_str)
            .is_some_and(|ext| wanted_exts.contains(ext))
    }

    fn wrap_diagnostics(
        path: &Path,
        source_text: &str,
        reports: Vec<ErrorReport>,
        start: u32,
    ) -> Vec<ErrorWithPosition> {
        let source = Arc::new(NamedSource::new(path.to_string_lossy(), source_text.to_owned()));

        reports
            .into_iter()
            .map(|report| {
                ErrorWithPosition::new(
                    report.error.with_source_code(Arc::clone(&source)),
                    source_text,
                    report.fixed_content,
                    start as usize,
                )
            })
            .collect()
    }
}<|MERGE_RESOLUTION|>--- conflicted
+++ resolved
@@ -43,24 +43,15 @@
         }
 
         Some(self.lint_path(path, content).map_or(vec![], |errors| {
-<<<<<<< HEAD
-            let mut diagnostics: Vec<DiagnosticReport> =
-                errors.into_iter().map(|e| e.into_diagnostic_report(&path.to_path_buf())).collect();
-=======
             let path_buf = &path.to_path_buf();
 
             let mut diagnostics: Vec<DiagnosticReport> =
                 errors.into_iter().map(|e| e.into_diagnostic_report(path_buf)).collect();
->>>>>>> 9e32f55a
 
             // a diagnostics connected from related_info to original diagnostic
             let mut inverted_diagnostics = vec![];
             for d in &diagnostics {
-<<<<<<< HEAD
-                let Some(ref related_info) = d.diagnostic.related_information else {
-=======
                 let Some(related_info) = &d.diagnostic.related_information else {
->>>>>>> 9e32f55a
                     continue;
                 };
                 let related_information = Some(vec![DiagnosticRelatedInformation {
