[package]
name                   = "oxc_type_synthesis"
version                = "0.0.0"
authors.workspace      = true
description.workspace  = true
edition.workspace      = true
homepage.workspace     = true
keywords.workspace     = true
license.workspace      = true
repository.workspace   = true
rust-version.workspace = true
categories.workspace   = true

[dependencies]
oxc_parser    = { workspace = true }
oxc_ast       = { workspace = true }
oxc_span      = { workspace = true }
oxc_syntax    = { workspace = true }
oxc_allocator = { workspace = true }

<<<<<<< HEAD
ezno-checker = { version = "0.0.7" }
=======
ezno-checker = { version = "=0.0.4" }
>>>>>>> 0921b733

[dev-dependencies]
miette = { workspace = true, features = ["fancy-no-backtrace"] }<|MERGE_RESOLUTION|>--- conflicted
+++ resolved
@@ -18,11 +18,7 @@
 oxc_syntax    = { workspace = true }
 oxc_allocator = { workspace = true }
 
-<<<<<<< HEAD
-ezno-checker = { version = "0.0.7" }
-=======
 ezno-checker = { version = "=0.0.4" }
->>>>>>> 0921b733
 
 [dev-dependencies]
 miette = { workspace = true, features = ["fancy-no-backtrace"] }