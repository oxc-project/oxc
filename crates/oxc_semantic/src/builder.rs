//! Semantic Builder

use std::cell::{Cell, RefCell};

use rustc_hash::FxHashMap;

use oxc_ast::{ast::*, AstKind, Visit};
use oxc_cfg::{
    ControlFlowGraphBuilder, CtxCursor, CtxFlags, EdgeType, ErrorEdgeKind, InstructionKind,
    IterationInstructionKind, ReturnInstructionKind,
};
use oxc_diagnostics::OxcDiagnostic;
use oxc_span::{Atom, CompactStr, SourceType, Span};

use crate::{
    binder::Binder,
    checker,
    class::ClassTableBuilder,
    diagnostics::redeclaration,
    jsdoc::JSDocBuilder,
    label::UnusedLabels,
    node::{AstNodes, NodeFlags, NodeId},
    reference::{Reference, ReferenceFlags, ReferenceId},
    scope::{Bindings, ScopeFlags, ScopeId, ScopeTree},
    stats::Stats,
    symbol::{SymbolFlags, SymbolId, SymbolTable},
    unresolved_stack::UnresolvedReferencesStack,
    JSDocFinder, Semantic,
};

macro_rules! control_flow {
    ($self:ident, |$cfg:tt| $body:expr) => {
        if let Some(ref mut $cfg) = $self.cfg {
            $body
        } else {
            Default::default()
        }
    };
}

/// Semantic Builder
///
/// Traverses a parsed AST and builds a [`Semantic`] representation of the
/// program.
///
/// The main API is the [`build`] method.
///
/// # Example
///
/// ```rust
#[doc = include_str!("../examples/semantic.rs")]
/// ```
///
/// [`build`]: SemanticBuilder::build
pub struct SemanticBuilder<'a> {
    /// source code of the parsed program
    pub(crate) source_text: &'a str,

    /// source type of the parsed program
    pub(crate) source_type: SourceType,

    /// Semantic early errors such as redeclaration errors.
    pub(crate) errors: RefCell<Vec<OxcDiagnostic>>,

    // states
    pub(crate) current_node_id: NodeId,
    pub(crate) current_node_flags: NodeFlags,
    pub(crate) current_symbol_flags: SymbolFlags,
    pub(crate) current_scope_id: ScopeId,
    /// Stores current `AstKind::Function` and `AstKind::ArrowFunctionExpression` during AST visit
    pub(crate) function_stack: Vec<NodeId>,
    // To make a namespace/module value like
    // we need the to know the modules we are inside
    // and when we reach a value declaration we set it
    // to value like
    pub(crate) namespace_stack: Vec<Option<SymbolId>>,
    current_reference_flags: ReferenceFlags,
    pub(crate) hoisting_variables: FxHashMap<ScopeId, FxHashMap<Atom<'a>, SymbolId>>,

    // builders
    pub(crate) nodes: AstNodes<'a>,
    pub(crate) scope: ScopeTree,
    pub(crate) symbols: SymbolTable,

    pub(crate) unresolved_references: UnresolvedReferencesStack<'a>,

    unused_labels: UnusedLabels<'a>,
    build_jsdoc: bool,
    jsdoc: JSDocBuilder<'a>,
    stats: Option<Stats>,
    excess_capacity: f64,

    /// Should additional syntax checks be performed?
    ///
    /// See: [`crate::checker::check`]
    check_syntax_error: bool,

    pub(crate) cfg: Option<ControlFlowGraphBuilder<'a>>,

    pub(crate) class_table_builder: ClassTableBuilder,

    ast_node_records: Vec<NodeId>,
}

/// Data returned by [`SemanticBuilder::build`].
pub struct SemanticBuilderReturn<'a> {
    pub semantic: Semantic<'a>,
    pub errors: Vec<OxcDiagnostic>,
}

impl Default for SemanticBuilder<'_> {
    fn default() -> Self {
        Self::new()
    }
}

impl<'a> SemanticBuilder<'a> {
    pub fn new() -> Self {
        let scope = ScopeTree::default();
        let current_scope_id = scope.root_scope_id();

        Self {
            source_text: "",
            source_type: SourceType::default(),
            errors: RefCell::new(vec![]),
            current_node_id: NodeId::new(0),
            current_node_flags: NodeFlags::empty(),
            current_symbol_flags: SymbolFlags::empty(),
            current_reference_flags: ReferenceFlags::empty(),
            current_scope_id,
            function_stack: vec![],
            namespace_stack: vec![],
            nodes: AstNodes::default(),
            hoisting_variables: FxHashMap::default(),
            scope,
            symbols: SymbolTable::default(),
            unresolved_references: UnresolvedReferencesStack::new(),
            unused_labels: UnusedLabels::default(),
            build_jsdoc: false,
            jsdoc: JSDocBuilder::default(),
            stats: None,
            excess_capacity: 0.0,
            check_syntax_error: false,
            cfg: None,
            class_table_builder: ClassTableBuilder::new(),
            ast_node_records: Vec::new(),
        }
    }

    /// Enable/disable additional syntax checks.
    ///
    /// Set this to `true` to enable additional syntax checks. Without these,
    /// there is no guarantee that the parsed program follows the ECMAScript
    /// spec.
    ///
    /// By default, this is `false`.
    #[must_use]
    pub fn with_check_syntax_error(mut self, yes: bool) -> Self {
        self.check_syntax_error = yes;
        self
    }

    /// Enable/disable JSDoc parsing.
    #[must_use]
    pub fn with_build_jsdoc(mut self, yes: bool) -> Self {
        self.build_jsdoc = yes;
        self
    }

    /// Enable or disable building a [`ControlFlowGraph`].
    ///
    /// [`ControlFlowGraph`]: oxc_cfg::ControlFlowGraph
    #[must_use]
    pub fn with_cfg(mut self, cfg: bool) -> Self {
        self.cfg = if cfg { Some(ControlFlowGraphBuilder::default()) } else { None };
        self
    }

    #[must_use]
    pub fn with_scope_tree_child_ids(mut self, yes: bool) -> Self {
        self.scope.build_child_ids = yes;
        self
    }

    /// Provide statistics about AST to optimize memory usage of semantic analysis.
    ///
    /// Accurate statistics can greatly improve performance, especially for large ASTs.
    /// If no stats are provided, [`SemanticBuilder::build`] will compile stats by performing
    /// a complete AST traversal.
    /// If semantic analysis has already been performed on this AST, get the existing stats with
    /// [`Semantic::stats`], and pass them in with this method, to avoid the stats collection AST pass.
    #[must_use]
    pub fn with_stats(mut self, stats: Stats) -> Self {
        self.stats = Some(stats);
        self
    }

    /// Request `SemanticBuilder` to allocate excess capacity for scopes, symbols, and references.
    ///
    /// `excess_capacity` is provided as a fraction.
    /// e.g. to over-allocate by 20%, pass `0.2` as `excess_capacity`.
    ///
    /// Has no effect if a `Stats` object is provided with [`SemanticBuilder::with_stats`],
    /// only if `SemanticBuilder` is calculating stats itself.
    ///
    /// This is useful when you intend to modify `Semantic`, adding more `nodes`, `scopes`, `symbols`,
    /// or `references`. Allocating excess capacity for these additions at the outset prevents
    /// `Semantic`'s data structures needing to grow later on which involves memory copying.
    /// For large ASTs with a lot of semantic data, re-allocation can be very costly.
    #[must_use]
    pub fn with_excess_capacity(mut self, excess_capacity: f64) -> Self {
        self.excess_capacity = excess_capacity;
        self
    }

    /// Finalize the builder.
    ///
    /// # Panics
    pub fn build(mut self, program: &Program<'a>) -> SemanticBuilderReturn<'a> {
        self.source_text = program.source_text;
        self.source_type = program.source_type;
        if self.build_jsdoc {
            self.jsdoc = JSDocBuilder::new(self.source_text, &program.comments);
        }
        if self.source_type.is_typescript_definition() {
            let scope_id = self.scope.add_scope(None, NodeId::DUMMY, ScopeFlags::Top);
            program.scope_id.set(Some(scope_id));
        } else {
            // Use counts of nodes, scopes, symbols, and references to pre-allocate sufficient capacity
            // in `AstNodes`, `ScopeTree` and `SymbolTable`.
            //
            // This means that as we traverse the AST and fill up these structures with data,
            // they never need to grow and reallocate - which is an expensive operation as it
            // involves copying all the memory from the old allocation to the new one.
            // For large source files, these structures are very large, so growth is very costly
            // as it involves copying massive chunks of memory.
            // Avoiding this growth produces up to 30% perf boost on our benchmarks.
            //
            // If user did not provide existing `Stats`, calculate them by visiting AST.
            #[cfg_attr(not(debug_assertions), expect(unused_variables))]
            let (stats, check_stats) = if let Some(stats) = self.stats {
                (stats, None)
            } else {
                let stats = Stats::count(program);
                let stats_with_excess = stats.increase_by(self.excess_capacity);
                (stats_with_excess, Some(stats))
            };
            self.nodes.reserve(stats.nodes as usize);
            self.scope.reserve(stats.scopes as usize);
            self.symbols.reserve(stats.symbols as usize, stats.references as usize);

            // Visit AST to generate scopes tree etc
            self.visit_program(program);

            // Check that estimated counts accurately (unless in release mode)
            #[cfg(debug_assertions)]
            if let Some(stats) = check_stats {
                #[allow(clippy::cast_possible_truncation)]
                let actual_stats = Stats::new(
                    self.nodes.len() as u32,
                    self.scope.len() as u32,
                    self.symbols.len() as u32,
                    self.symbols.references.len() as u32,
                );
                stats.assert_accurate(actual_stats);
            }
        }

        let comments = self.alloc(&program.comments);

        debug_assert_eq!(self.unresolved_references.scope_depth(), 1);
        if self.check_syntax_error && !self.source_type.is_typescript() {
            checker::check_unresolved_exports(&self);
        }
        self.scope.root_unresolved_references = self
            .unresolved_references
            .into_root()
            .into_iter()
            .map(|(k, v)| (k.into(), v))
            .collect();

        let jsdoc = if self.build_jsdoc { self.jsdoc.build() } else { JSDocFinder::default() };

        let semantic = Semantic {
            source_text: self.source_text,
            source_type: self.source_type,
            comments,
            irregular_whitespaces: [].into(),
            nodes: self.nodes,
            scopes: self.scope,
            symbols: self.symbols,
            classes: self.class_table_builder.build(),
            jsdoc,
            unused_labels: self.unused_labels.labels,
            cfg: self.cfg.map(ControlFlowGraphBuilder::build),
        };
        SemanticBuilderReturn { semantic, errors: self.errors.into_inner() }
    }

    /// Push a Syntax Error
    pub(crate) fn error(&self, error: OxcDiagnostic) {
        self.errors.borrow_mut().push(error);
    }

    fn create_ast_node(&mut self, kind: AstKind<'a>) {
        let mut flags = self.current_node_flags;
        if self.build_jsdoc && self.jsdoc.retrieve_attached_jsdoc(&kind) {
            flags |= NodeFlags::JSDoc;
        }

        self.current_node_id = self.nodes.add_node(
            kind,
            self.current_scope_id,
            self.current_node_id,
            control_flow!(self, |cfg| cfg.current_node_ix),
            flags,
        );
        self.record_ast_node();
    }

    fn pop_ast_node(&mut self) {
        if let Some(parent_id) = self.nodes.parent_id(self.current_node_id) {
            self.current_node_id = parent_id;
        }
    }

    #[inline]
    fn record_ast_nodes(&mut self) {
        if self.cfg.is_some() {
            self.ast_node_records.push(NodeId::DUMMY);
        }
    }

    #[inline]
    #[allow(clippy::unnecessary_wraps)]
    fn retrieve_recorded_ast_node(&mut self) -> Option<NodeId> {
        if self.cfg.is_some() {
            Some(self.ast_node_records.pop().expect("there is no ast node record to stop."))
        } else {
            None
        }
    }

    #[inline]
    fn record_ast_node(&mut self) {
        // The `self.cfg.is_some()` check here could be removed, since `ast_node_records` is empty
        // if CFG is disabled. But benchmarks showed removing the extra check is a perf regression.
        // <https://github.com/oxc-project/oxc/pull/4273>
        if self.cfg.is_some() {
            if let Some(record) = self.ast_node_records.last_mut() {
                if *record == NodeId::DUMMY {
                    *record = self.current_node_id;
                }
            }
        }
    }

    #[inline]
    pub(crate) fn current_scope_flags(&self) -> ScopeFlags {
        self.scope.get_flags(self.current_scope_id)
    }

    /// Is the current scope in strict mode?
    pub(crate) fn strict_mode(&self) -> bool {
        self.current_scope_flags().is_strict_mode()
    }

    pub(crate) fn set_function_node_flags(&mut self, flags: NodeFlags) {
        if let Some(current_function) = self.function_stack.last() {
            *self.nodes.get_node_mut(*current_function).flags_mut() |= flags;
        }
    }

    /// Declares a `Symbol` for the node, adds it to symbol table, and binds it to the scope.
    ///
    /// includes: the `SymbolFlags` that node has in addition to its declaration type (eg: export, ambient, etc.)
    /// excludes: the flags which node cannot be declared alongside in a symbol table. Used to report forbidden declarations.
    ///
    /// Reports errors for conflicting identifier names.
    pub(crate) fn declare_symbol_on_scope(
        &mut self,
        span: Span,
        name: &str,
        scope_id: ScopeId,
        includes: SymbolFlags,
        excludes: SymbolFlags,
    ) -> SymbolId {
        if let Some(symbol_id) = self.check_redeclaration(scope_id, span, name, excludes, true) {
            self.symbols.union_flag(symbol_id, includes);
            self.add_redeclare_variable(symbol_id, span);
            return symbol_id;
        }

        let includes = includes | self.current_symbol_flags;
        let name = CompactStr::new(name);
        let symbol_id = self.symbols.create_symbol(
            span,
            name.clone(),
            includes,
            scope_id,
            self.current_node_id,
        );
        self.scope.add_binding(scope_id, name, symbol_id);
        symbol_id
    }

    /// Declare a new symbol on the current scope.
    pub(crate) fn declare_symbol(
        &mut self,
        span: Span,
        name: &str,
        includes: SymbolFlags,
        excludes: SymbolFlags,
    ) -> SymbolId {
        self.declare_symbol_on_scope(span, name, self.current_scope_id, includes, excludes)
    }

    /// Check if a symbol with the same name has already been declared in the
    /// current scope. Returns the symbol ID if it exists and is not excluded by `excludes`.
    ///
    /// Only records a redeclaration error if `report_error` is `true`.
    pub(crate) fn check_redeclaration(
        &self,
        scope_id: ScopeId,
        span: Span,
        name: &str,
        excludes: SymbolFlags,
        report_error: bool,
    ) -> Option<SymbolId> {
        let symbol_id = self.scope.get_binding(scope_id, name).or_else(|| {
            self.hoisting_variables.get(&scope_id).and_then(|symbols| symbols.get(name).copied())
        })?;
        if report_error && self.symbols.get_flags(symbol_id).intersects(excludes) {
            let symbol_span = self.symbols.get_span(symbol_id);
            self.error(redeclaration(name, symbol_span, span));
        }
        Some(symbol_id)
    }

    /// Declare an unresolved reference in the current scope.
    ///
    /// # Panics
    pub(crate) fn declare_reference(
        &mut self,
        name: Atom<'a>,
        reference: Reference,
    ) -> ReferenceId {
        let reference_id = self.symbols.create_reference(reference);

        self.unresolved_references.current_mut().entry(name).or_default().push(reference_id);
        reference_id
    }

    /// Declares a `Symbol` for the node, shadowing previous declarations in the same scope.
    pub(crate) fn declare_shadow_symbol(
        &mut self,
        name: &str,
        span: Span,
        scope_id: ScopeId,
        includes: SymbolFlags,
    ) -> SymbolId {
        let includes = includes | self.current_symbol_flags;
        let name = CompactStr::new(name);
        let symbol_id = self.symbols.create_symbol(
            span,
            name.clone(),
            includes,
            self.current_scope_id,
            self.current_node_id,
        );
        self.scope.get_bindings_mut(scope_id).insert(name, symbol_id);
        symbol_id
    }

    /// Try to resolve all references from the current scope that are not
    /// already resolved.
    ///
    /// This gets called every time [`SemanticBuilder`] exits a scope.
    fn resolve_references_for_current_scope(&mut self) {
        let (current_refs, parent_refs) = self.unresolved_references.current_and_parent_mut();

        for (name, mut references) in current_refs.drain() {
            // Try to resolve a reference.
            // If unresolved, transfer it to parent scope's unresolved references.
            let bindings = self.scope.get_bindings(self.current_scope_id);
            if let Some(symbol_id) = bindings.get(name.as_str()).copied() {
                let symbol_flags = self.symbols.get_flags(symbol_id);

                let resolved_references = &mut self.symbols.resolved_references[symbol_id];

                references.retain(|&reference_id| {
                    let reference = &mut self.symbols.references[reference_id];

                    let flags = reference.flags();
                    if flags.is_type() && symbol_flags.can_be_referenced_by_type()
                        || flags.is_value() && symbol_flags.can_be_referenced_by_value()
                        || flags.is_value_as_type()
                            && (symbol_flags.can_be_referenced_by_value()
                                || symbol_flags.is_type_import())
                    {
                        if flags.is_value_as_type() {
                            // Resolve pending type references (e.g., from `typeof` expressions) to proper type references.
                            *reference.flags_mut() = ReferenceFlags::Type;
                        } else if symbol_flags.is_value() && !flags.is_type_only() {
                            // The non type-only ExportSpecifier can reference a type/value symbol,
                            // If the symbol is a value symbol and reference flag is not type-only, remove the type flag.
                            *reference.flags_mut() -= ReferenceFlags::Type;
                        } else {
                            // If the symbol is a type symbol and reference flag is not type-only, remove the value flag.
                            *reference.flags_mut() -= ReferenceFlags::Value;
                        }

                        reference.set_symbol_id(symbol_id);
                        resolved_references.push(reference_id);
                        false
                    } else {
                        true
                    }
                });

                if references.is_empty() {
                    continue;
                }
            }

            if let Some(parent_reference_ids) = parent_refs.get_mut(&name) {
                parent_reference_ids.extend(references);
            } else {
                parent_refs.insert(name, references);
            }
        }
    }

    pub(crate) fn add_redeclare_variable(&mut self, symbol_id: SymbolId, span: Span) {
        self.symbols.add_redeclaration(symbol_id, span);
    }
}

impl<'a> Visit<'a> for SemanticBuilder<'a> {
    // NB: Not called for `Program`
    fn enter_scope(&mut self, flags: ScopeFlags, scope_id: &Cell<Option<ScopeId>>) {
        let parent_scope_id = self.current_scope_id;
        let flags = self.scope.get_new_scope_flags(flags, parent_scope_id);
        self.current_scope_id =
            self.scope.add_scope(Some(parent_scope_id), self.current_node_id, flags);
        scope_id.set(Some(self.current_scope_id));

        self.unresolved_references.increment_scope_depth();
    }

    // NB: Not called for `Program`
    fn leave_scope(&mut self) {
        self.resolve_references_for_current_scope();

        // `get_parent_id` always returns `Some` because this method is not called for `Program`.
        // So we could `.unwrap()` here. But that seems to produce a small perf impact, probably because
        // `leave_scope` then doesn't get inlined because of its larger size due to the panic code.
        let parent_id = self.scope.get_parent_id(self.current_scope_id);
        debug_assert!(parent_id.is_some());
        if let Some(parent_id) = parent_id {
            self.current_scope_id = parent_id;
        }

        self.unresolved_references.decrement_scope_depth();
    }

    // Setup all the context for the binder.
    // The order is important here.
    // NB: Not called for `Program`.
    fn enter_node(&mut self, kind: AstKind<'a>) {
        self.create_ast_node(kind);
        self.enter_kind(kind);
    }

    fn leave_node(&mut self, kind: AstKind<'a>) {
        if self.check_syntax_error {
            let node = self.nodes.get_node(self.current_node_id);
            checker::check(node, self);
        }
        self.leave_kind(kind);
        self.pop_ast_node();
    }

    fn visit_program(&mut self, program: &Program<'a>) {
        let kind = AstKind::Program(self.alloc(program));
        /* cfg */
        let error_harness = control_flow!(self, |cfg| {
            let error_harness = cfg.attach_error_harness(ErrorEdgeKind::Implicit);
            let _program_basic_block = cfg.new_basic_block_normal();
            error_harness
        });
        /* cfg - must be above directives as directives are in cfg */

        // Don't call `enter_node` here as `Program` is a special case - node has no `parent_id`.
        // Inline the specific logic for `Program` here instead.
        // This avoids `Nodes::add_node` having to handle the special case.
        // We can also skip calling `self.enter_kind`, `self.record_ast_node`
        // and `self.jsdoc.retrieve_attached_jsdoc`, as they are all no-ops for `Program`.
        self.current_node_id = self.nodes.add_program_node(
            kind,
            self.current_scope_id,
            control_flow!(self, |cfg| cfg.current_node_ix),
            self.current_node_flags,
        );

        // Don't call `enter_scope` here as `Program` is a special case - scope has no `parent_id`.
        // Inline the specific logic for `Program` here instead.
        // This simplifies logic in `enter_scope`, as it doesn't have to handle the special case.
        let mut flags = ScopeFlags::Top;
        if self.source_type.is_strict() || program.has_use_strict_directive() {
            flags |= ScopeFlags::StrictMode;
        }
        self.current_scope_id = self.scope.add_scope(None, self.current_node_id, flags);
        program.scope_id.set(Some(self.current_scope_id));
        // NB: Don't call `self.unresolved_references.increment_scope_depth()`
        // as scope depth is initialized as 1 already (the scope depth for `Program`).

        if let Some(hashbang) = &program.hashbang {
            self.visit_hashbang(hashbang);
        }

        for directive in &program.directives {
            self.visit_directive(directive);
        }

        self.visit_statements(&program.body);

        /* cfg */
        control_flow!(self, |cfg| cfg.release_error_harness(error_harness));
        /* cfg */

        // Don't call `leave_scope` here as `Program` is a special case - scope has no `parent_id`.
        // This simplifies `leave_scope`.
        self.resolve_references_for_current_scope();
        // NB: Don't call `self.unresolved_references.decrement_scope_depth()`
        // as scope depth must remain >= 1.

        self.leave_node(kind);
    }

    fn visit_break_statement(&mut self, stmt: &BreakStatement<'a>) {
        let kind = AstKind::BreakStatement(self.alloc(stmt));
        self.enter_node(kind);

        /* cfg */
        let node_id = self.current_node_id;
        /* cfg */

        if let Some(break_target) = &stmt.label {
            self.visit_label_identifier(break_target);
        }

        /* cfg */
        control_flow!(self, |cfg| cfg
            .append_break(node_id, stmt.label.as_ref().map(|it| it.name.as_str())));
        /* cfg */

        self.leave_node(kind);
    }

    fn visit_class(&mut self, class: &Class<'a>) {
        let kind = AstKind::Class(self.alloc(class));
        self.enter_node(kind);

        self.visit_decorators(&class.decorators);
        if let Some(id) = &class.id {
            self.visit_binding_identifier(id);
        }

        self.enter_scope(ScopeFlags::StrictMode, &class.scope_id);
        if class.is_expression() {
            // We need to bind class expression in the class scope
            class.bind(self);
        }

        if let Some(type_parameters) = &class.type_parameters {
            self.visit_ts_type_parameter_declaration(type_parameters);
        }
        if let Some(super_class) = &class.super_class {
            self.visit_expression(super_class);
        }
        if let Some(super_type_parameters) = &class.super_type_parameters {
            self.visit_ts_type_parameter_instantiation(super_type_parameters);
        }
        if let Some(implements) = &class.implements {
            self.visit_ts_class_implementses(implements);
        }
        self.visit_class_body(&class.body);

        self.leave_scope();
        self.leave_node(kind);
    }

    fn visit_block_statement(&mut self, it: &BlockStatement<'a>) {
        let kind = AstKind::BlockStatement(self.alloc(it));
        self.enter_node(kind);

        let parent_scope_id = self.current_scope_id;
        self.enter_scope(ScopeFlags::empty(), &it.scope_id);

        // Move all bindings from catch clause param scope to catch clause body scope
        // to make it easier to resolve references and check redeclare errors
        if self.scope.get_flags(parent_scope_id).is_catch_clause() {
            let parent_bindings = self.scope.get_bindings_mut(parent_scope_id);
            if !parent_bindings.is_empty() {
                let parent_bindings = parent_bindings.drain(..).collect::<Bindings>();
                parent_bindings.values().for_each(|&symbol_id| {
                    self.symbols.set_scope_id(symbol_id, self.current_scope_id);
                });
                *self.scope.get_bindings_mut(self.current_scope_id) = parent_bindings;
            }
        }

        self.visit_statements(&it.body);

        self.leave_scope();
        self.leave_node(kind);
    }

    fn visit_continue_statement(&mut self, stmt: &ContinueStatement<'a>) {
        let kind = AstKind::ContinueStatement(self.alloc(stmt));
        self.enter_node(kind);

        /* cfg */
        let node_id = self.current_node_id;
        /* cfg */

        if let Some(continue_target) = &stmt.label {
            self.visit_label_identifier(continue_target);
        }

        /* cfg */
        control_flow!(self, |cfg| cfg
            .append_continue(node_id, stmt.label.as_ref().map(|it| it.name.as_str())));
        /* cfg */

        self.leave_node(kind);
    }

    fn visit_do_while_statement(&mut self, stmt: &DoWhileStatement<'a>) {
        let kind = AstKind::DoWhileStatement(self.alloc(stmt));
        self.enter_node(kind);

        /* cfg */
        let (before_do_while_stmt_graph_ix, start_body_graph_ix) = control_flow!(self, |cfg| {
            let before_do_while_stmt_graph_ix = cfg.current_node_ix;
            let start_body_graph_ix = cfg.new_basic_block_normal();
            cfg.ctx(None).default().allow_break().allow_continue();
            (before_do_while_stmt_graph_ix, start_body_graph_ix)
        });
        /* cfg */

        self.visit_statement(&stmt.body);

        /* cfg - condition basic block */
        let (after_body_graph_ix, start_of_condition_graph_ix) = control_flow!(self, |cfg| {
            let after_body_graph_ix = cfg.current_node_ix;
            let start_of_condition_graph_ix = cfg.new_basic_block_normal();
            (after_body_graph_ix, start_of_condition_graph_ix)
        });
        /* cfg */

        self.record_ast_nodes();
        self.visit_expression(&stmt.test);
        let test_node_id = self.retrieve_recorded_ast_node();

        /* cfg */
        control_flow!(self, |cfg| {
            cfg.append_condition_to(start_of_condition_graph_ix, test_node_id);
            let end_of_condition_graph_ix = cfg.current_node_ix;

            let end_do_while_graph_ix = cfg.new_basic_block_normal();

            // before do while to start of body basic block
            cfg.add_edge(before_do_while_stmt_graph_ix, start_body_graph_ix, EdgeType::Normal);
            // body of do-while to start of condition
            cfg.add_edge(after_body_graph_ix, start_of_condition_graph_ix, EdgeType::Normal);
            // end of condition to after do while
            cfg.add_edge(end_of_condition_graph_ix, end_do_while_graph_ix, EdgeType::Normal);
            // end of condition to after start of body
            cfg.add_edge(end_of_condition_graph_ix, start_body_graph_ix, EdgeType::Backedge);

            cfg.ctx(None)
                .mark_break(end_do_while_graph_ix)
                .mark_continue(start_of_condition_graph_ix)
                .resolve_with_upper_label();
        });
        /* cfg */

        self.leave_node(kind);
    }

    fn visit_logical_expression(&mut self, expr: &LogicalExpression<'a>) {
        // logical expressions are short-circuiting, and therefore
        // also represent control flow.
        // For example, in:
        //   foo && bar();
        // the bar() call will only be executed if foo is truthy.
        let kind = AstKind::LogicalExpression(self.alloc(expr));
        self.enter_node(kind);

        self.visit_expression(&expr.left);

        /* cfg  */
        let (left_expr_end_ix, right_expr_start_ix) = control_flow!(self, |cfg| {
            let left_expr_end_ix = cfg.current_node_ix;
            let right_expr_start_ix = cfg.new_basic_block_normal();
            (left_expr_end_ix, right_expr_start_ix)
        });
        /* cfg  */

        self.visit_expression(&expr.right);

        /* cfg */
        control_flow!(self, |cfg| {
            let right_expr_end_ix = cfg.current_node_ix;
            let after_logical_expr_ix = cfg.new_basic_block_normal();

            cfg.add_edge(left_expr_end_ix, right_expr_start_ix, EdgeType::Normal);
            cfg.add_edge(left_expr_end_ix, after_logical_expr_ix, EdgeType::Normal);
            cfg.add_edge(right_expr_end_ix, after_logical_expr_ix, EdgeType::Normal);
        });
        /* cfg */

        self.leave_node(kind);
    }

    fn visit_assignment_expression(&mut self, expr: &AssignmentExpression<'a>) {
        // assignment expressions can include an operator, which
        // can be used to determine the control flow of the expression.
        // For example, in:
        //   foo &&= super();
        // the super() call will only be executed if foo is truthy.

        let kind = AstKind::AssignmentExpression(self.alloc(expr));
        self.enter_node(kind);

        if !expr.operator.is_assign() {
            // Only when the operator is not an `=` operator, the left-hand side is both read and write.
            // <https://tc39.es/ecma262/#sec-assignment-operators-runtime-semantics-evaluation>
            self.current_reference_flags = ReferenceFlags::read_write();
        }

        self.visit_assignment_target(&expr.left);

        self.current_reference_flags = ReferenceFlags::empty();

        /* cfg  */
        let cfg_ixs = control_flow!(self, |cfg| {
            if expr.operator.is_logical() {
                let target_end_ix = cfg.current_node_ix;
                let expr_start_ix = cfg.new_basic_block_normal();
                Some((target_end_ix, expr_start_ix))
            } else {
                None
            }
        });
        /* cfg  */

        self.visit_expression(&expr.right);

        /* cfg */
        control_flow!(self, |cfg| {
            if let Some((target_end_ix, expr_start_ix)) = cfg_ixs {
                let expr_end_ix = cfg.current_node_ix;
                let after_assignment_ix = cfg.new_basic_block_normal();

                cfg.add_edge(target_end_ix, expr_start_ix, EdgeType::Normal);
                cfg.add_edge(target_end_ix, after_assignment_ix, EdgeType::Normal);
                cfg.add_edge(expr_end_ix, after_assignment_ix, EdgeType::Normal);
            }
        });
        /* cfg */

        self.leave_node(kind);
    }

    fn visit_conditional_expression(&mut self, expr: &ConditionalExpression<'a>) {
        let kind = AstKind::ConditionalExpression(self.alloc(expr));
        self.enter_node(kind);

        /* cfg - condition basic block */
        let (before_conditional_graph_ix, start_of_condition_graph_ix) =
            control_flow!(self, |cfg| {
                let before_conditional_graph_ix = cfg.current_node_ix;
                let start_of_condition_graph_ix = cfg.new_basic_block_normal();
                (before_conditional_graph_ix, start_of_condition_graph_ix)
            });
        /* cfg */

        self.record_ast_nodes();
        self.visit_expression(&expr.test);
        let test_node_id = self.retrieve_recorded_ast_node();

        /* cfg */
        let (after_condition_graph_ix, before_consequent_expr_graph_ix) =
            control_flow!(self, |cfg| {
                cfg.append_condition_to(start_of_condition_graph_ix, test_node_id);
                let after_condition_graph_ix = cfg.current_node_ix;
                // conditional expression basic block
                let before_consequent_expr_graph_ix = cfg.new_basic_block_normal();
                (after_condition_graph_ix, before_consequent_expr_graph_ix)
            });
        /* cfg */

        self.visit_expression(&expr.consequent);

        /* cfg */
        let (after_consequent_expr_graph_ix, start_alternate_graph_ix) =
            control_flow!(self, |cfg| {
                let after_consequent_expr_graph_ix = cfg.current_node_ix;
                let start_alternate_graph_ix = cfg.new_basic_block_normal();
                (after_consequent_expr_graph_ix, start_alternate_graph_ix)
            });
        /* cfg */

        self.visit_expression(&expr.alternate);

        /* cfg */
        control_flow!(self, |cfg| {
            let after_alternate_graph_ix = cfg.current_node_ix;
            /* bb after conditional expression joins consequent and alternate */
            let after_conditional_graph_ix = cfg.new_basic_block_normal();

            cfg.add_edge(
                before_conditional_graph_ix,
                start_of_condition_graph_ix,
                EdgeType::Normal,
            );

            cfg.add_edge(
                after_consequent_expr_graph_ix,
                after_conditional_graph_ix,
                EdgeType::Normal,
            );
            cfg.add_edge(after_condition_graph_ix, before_consequent_expr_graph_ix, EdgeType::Jump);

            cfg.add_edge(after_condition_graph_ix, start_alternate_graph_ix, EdgeType::Normal);
            cfg.add_edge(after_alternate_graph_ix, after_conditional_graph_ix, EdgeType::Normal);
        });
        /* cfg */

        self.leave_node(kind);
    }

    fn visit_for_statement(&mut self, stmt: &ForStatement<'a>) {
        let kind = AstKind::ForStatement(self.alloc(stmt));
        self.enter_node(kind);
        self.enter_scope(ScopeFlags::empty(), &stmt.scope_id);
        if let Some(init) = &stmt.init {
            self.visit_for_statement_init(init);
        }
        /* cfg */
        let (before_for_graph_ix, test_graph_ix) = control_flow!(self, |cfg| {
            let before_for_graph_ix = cfg.current_node_ix;
            let test_graph_ix = cfg.new_basic_block_normal();
            (before_for_graph_ix, test_graph_ix)
        });
        /* cfg */

        if let Some(test) = &stmt.test {
            self.record_ast_nodes();
            self.visit_expression(test);
            let test_node_id = self.retrieve_recorded_ast_node();

            /* cfg */
            control_flow!(self, |cfg| cfg.append_condition_to(test_graph_ix, test_node_id));
            /* cfg */
        }

        /* cfg */
        let (after_test_graph_ix, update_graph_ix) =
            control_flow!(self, |cfg| (cfg.current_node_ix, cfg.new_basic_block_normal()));
        /* cfg */

        if let Some(update) = &stmt.update {
            self.visit_expression(update);
        }

        /* cfg */
        let before_body_graph_ix = control_flow!(self, |cfg| {
            let before_body_graph_ix = cfg.new_basic_block_normal();
            cfg.ctx(None).default().allow_break().allow_continue();
            before_body_graph_ix
        });
        /* cfg */

        self.visit_statement(&stmt.body);

        /* cfg */
        control_flow!(self, |cfg| {
            let after_body_graph_ix = cfg.current_node_ix;
            let after_for_stmt = cfg.new_basic_block_normal();
            cfg.add_edge(before_for_graph_ix, test_graph_ix, EdgeType::Normal);
            cfg.add_edge(after_test_graph_ix, before_body_graph_ix, EdgeType::Jump);
            cfg.add_edge(after_body_graph_ix, update_graph_ix, EdgeType::Backedge);
            cfg.add_edge(update_graph_ix, test_graph_ix, EdgeType::Backedge);
            cfg.add_edge(after_test_graph_ix, after_for_stmt, EdgeType::Normal);

            cfg.ctx(None)
                .mark_break(after_for_stmt)
                .mark_continue(update_graph_ix)
                .resolve_with_upper_label();
        });
        /* cfg */

        self.leave_scope();
        self.leave_node(kind);
    }

    fn visit_for_in_statement(&mut self, stmt: &ForInStatement<'a>) {
        let kind = AstKind::ForInStatement(self.alloc(stmt));
        self.enter_node(kind);
        self.enter_scope(ScopeFlags::empty(), &stmt.scope_id);

        self.visit_for_statement_left(&stmt.left);

        /* cfg */
        let (before_for_stmt_graph_ix, start_prepare_cond_graph_ix) =
            control_flow!(self, |cfg| (cfg.current_node_ix, cfg.new_basic_block_normal(),));
        /* cfg */

        self.record_ast_nodes();
        self.visit_expression(&stmt.right);
        let right_node_id = self.retrieve_recorded_ast_node();

        /* cfg */
        let (end_of_prepare_cond_graph_ix, iteration_graph_ix, body_graph_ix) =
            control_flow!(self, |cfg| {
                let end_of_prepare_cond_graph_ix = cfg.current_node_ix;
                let iteration_graph_ix = cfg.new_basic_block_normal();
                cfg.append_iteration(right_node_id, IterationInstructionKind::In);
                let body_graph_ix = cfg.new_basic_block_normal();

                cfg.ctx(None).default().allow_break().allow_continue();
                (end_of_prepare_cond_graph_ix, iteration_graph_ix, body_graph_ix)
            });
        /* cfg */

        self.visit_statement(&stmt.body);

        /* cfg */
        control_flow!(self, |cfg| {
            let end_of_body_graph_ix = cfg.current_node_ix;
            let after_for_graph_ix = cfg.new_basic_block_normal();
            // connect before for statement to the iterable expression
            cfg.add_edge(before_for_stmt_graph_ix, start_prepare_cond_graph_ix, EdgeType::Normal);
            // connect the end of the iterable expression to the basic block with back edge
            cfg.add_edge(end_of_prepare_cond_graph_ix, iteration_graph_ix, EdgeType::Normal);
            // connect the basic block with back edge to the start of the body
            cfg.add_edge(iteration_graph_ix, body_graph_ix, EdgeType::Jump);
            // connect the end of the body back to the basic block
            // with back edge for the next iteration
            cfg.add_edge(end_of_body_graph_ix, iteration_graph_ix, EdgeType::Backedge);
            // connect the basic block with back edge to the basic block after the for loop
            // for when there are no more iterations left in the iterable
            cfg.add_edge(iteration_graph_ix, after_for_graph_ix, EdgeType::Normal);

            cfg.ctx(None)
                .mark_break(after_for_graph_ix)
                .mark_continue(iteration_graph_ix)
                .resolve_with_upper_label();
        });
        /* cfg */

        self.leave_scope();
        self.leave_node(kind);
    }

    fn visit_for_of_statement(&mut self, stmt: &ForOfStatement<'a>) {
        let kind = AstKind::ForOfStatement(self.alloc(stmt));
        self.enter_node(kind);
        self.enter_scope(ScopeFlags::empty(), &stmt.scope_id);

        self.visit_for_statement_left(&stmt.left);

        /* cfg */
        let (before_for_stmt_graph_ix, start_prepare_cond_graph_ix) =
            control_flow!(self, |cfg| (cfg.current_node_ix, cfg.new_basic_block_normal()));
        /* cfg */

        self.record_ast_nodes();
        self.visit_expression(&stmt.right);
        let right_node_id = self.retrieve_recorded_ast_node();

        /* cfg */
        let (end_of_prepare_cond_graph_ix, iteration_graph_ix, body_graph_ix) =
            control_flow!(self, |cfg| {
                let end_of_prepare_cond_graph_ix = cfg.current_node_ix;
                let iteration_graph_ix = cfg.new_basic_block_normal();
                cfg.append_iteration(right_node_id, IterationInstructionKind::Of);
                let body_graph_ix = cfg.new_basic_block_normal();
                cfg.ctx(None).default().allow_break().allow_continue();
                (end_of_prepare_cond_graph_ix, iteration_graph_ix, body_graph_ix)
            });
        /* cfg */

        self.visit_statement(&stmt.body);

        /* cfg */
        control_flow!(self, |cfg| {
            let end_of_body_graph_ix = cfg.current_node_ix;
            let after_for_graph_ix = cfg.new_basic_block_normal();
            // connect before for statement to the iterable expression
            cfg.add_edge(before_for_stmt_graph_ix, start_prepare_cond_graph_ix, EdgeType::Normal);
            // connect the end of the iterable expression to the basic block with back edge
            cfg.add_edge(end_of_prepare_cond_graph_ix, iteration_graph_ix, EdgeType::Normal);
            // connect the basic block with back edge to the start of the body
            cfg.add_edge(iteration_graph_ix, body_graph_ix, EdgeType::Jump);
            // connect the end of the body back to the basic block
            // with back edge for the next iteration
            cfg.add_edge(end_of_body_graph_ix, iteration_graph_ix, EdgeType::Backedge);
            // connect the basic block with back edge to the basic block after the for loop
            // for when there are no more iterations left in the iterable
            cfg.add_edge(iteration_graph_ix, after_for_graph_ix, EdgeType::Normal);

            cfg.ctx(None)
                .mark_break(after_for_graph_ix)
                .mark_continue(iteration_graph_ix)
                .resolve_with_upper_label();
        });
        /* cfg */

        self.leave_scope();
        self.leave_node(kind);
    }

    fn visit_if_statement(&mut self, stmt: &IfStatement<'a>) {
        let kind = AstKind::IfStatement(self.alloc(stmt));
        self.enter_node(kind);

        /* cfg - condition basic block */
        let (before_if_stmt_graph_ix, start_of_condition_graph_ix) =
            control_flow!(self, |cfg| (cfg.current_node_ix, cfg.new_basic_block_normal(),));
        /* cfg */

        self.record_ast_nodes();
        self.visit_expression(&stmt.test);
        let test_node_id = self.retrieve_recorded_ast_node();

        /* cfg */
        let (after_test_graph_ix, before_consequent_stmt_graph_ix) = control_flow!(self, |cfg| {
            cfg.append_condition_to(start_of_condition_graph_ix, test_node_id);
            (cfg.current_node_ix, cfg.new_basic_block_normal())
        });
        /* cfg */

        self.visit_statement(&stmt.consequent);

        /* cfg */
        let after_consequent_stmt_graph_ix = control_flow!(self, |cfg| cfg.current_node_ix);
        /* cfg */

        let else_graph_ix = if let Some(alternate) = &stmt.alternate {
            /* cfg */
            let else_graph_ix = control_flow!(self, |cfg| cfg.new_basic_block_normal());
            /* cfg */

            self.visit_statement(alternate);

            control_flow!(self, |cfg| Some((else_graph_ix, cfg.current_node_ix)))
        } else {
            None
        };

        /* cfg - bb after if statement joins consequent and alternate */
        control_flow!(self, |cfg| {
            let after_if_graph_ix = cfg.new_basic_block_normal();

            cfg.add_edge(before_if_stmt_graph_ix, start_of_condition_graph_ix, EdgeType::Normal);

            cfg.add_edge(after_consequent_stmt_graph_ix, after_if_graph_ix, EdgeType::Normal);

            cfg.add_edge(after_test_graph_ix, before_consequent_stmt_graph_ix, EdgeType::Jump);

            if let Some((start_of_alternate_stmt_graph_ix, after_alternate_stmt_graph_ix)) =
                else_graph_ix
            {
                cfg.add_edge(
                    before_if_stmt_graph_ix,
                    start_of_alternate_stmt_graph_ix,
                    EdgeType::Normal,
                );
                cfg.add_edge(after_alternate_stmt_graph_ix, after_if_graph_ix, EdgeType::Normal);
            } else {
                cfg.add_edge(before_if_stmt_graph_ix, after_if_graph_ix, EdgeType::Normal);
            }
        });
        /* cfg */

        self.leave_node(kind);
    }

    fn visit_labeled_statement(&mut self, stmt: &LabeledStatement<'a>) {
        let kind = AstKind::LabeledStatement(self.alloc(stmt));
        self.enter_node(kind);

        /* cfg */
        let label = &stmt.label.name;
        control_flow!(self, |cfg| {
            let ctx = cfg.ctx(Some(label.as_str())).default().allow_break();
            if stmt.body.is_iteration_statement() {
                ctx.allow_continue();
            }
        });
        /* cfg */

        self.visit_label_identifier(&stmt.label);

        self.visit_statement(&stmt.body);

        /* cfg */
        control_flow!(self, |cfg| {
            let after_body_graph_ix = cfg.current_node_ix;
            let after_labeled_stmt_graph_ix = cfg.new_basic_block_normal();
            cfg.add_edge(after_body_graph_ix, after_labeled_stmt_graph_ix, EdgeType::Normal);

            cfg.ctx(Some(label.as_str())).mark_break(after_labeled_stmt_graph_ix).resolve();
        });
        /* cfg */

        self.leave_node(kind);
    }

    fn visit_return_statement(&mut self, stmt: &ReturnStatement<'a>) {
        let kind = AstKind::ReturnStatement(self.alloc(stmt));
        self.enter_node(kind);

        /* cfg */
        let node_id = self.current_node_id;
        /* cfg */

        let ret_kind = if let Some(arg) = &stmt.argument {
            self.visit_expression(arg);
            ReturnInstructionKind::NotImplicitUndefined
        } else {
            ReturnInstructionKind::ImplicitUndefined
        };

        /* cfg */
        control_flow!(self, |cfg| {
            cfg.push_return(ret_kind, Some(node_id));
            cfg.append_unreachable();
        });
        /* cfg */

        self.leave_node(kind);
    }

    fn visit_switch_statement(&mut self, stmt: &SwitchStatement<'a>) {
        let kind = AstKind::SwitchStatement(self.alloc(stmt));
        self.enter_node(kind);
        self.visit_expression(&stmt.discriminant);
        self.enter_scope(ScopeFlags::empty(), &stmt.scope_id);

        /* cfg */
        let discriminant_graph_ix = control_flow!(self, |cfg| {
            let discriminant_graph_ix = cfg.current_node_ix;
            cfg.ctx(None).default().allow_break();
            discriminant_graph_ix
        });
        let mut switch_case_graph_spans = vec![];
        let mut have_default_case = false;
        /* cfg */

        for case in &stmt.cases {
            let before_case_graph_ix = control_flow!(self, |cfg| cfg.new_basic_block_normal());
            self.visit_switch_case(case);
            if case.is_default_case() {
                have_default_case = true;
            }
            control_flow!(self, |cfg| switch_case_graph_spans
                .push((before_case_graph_ix, cfg.current_node_ix)));
        }

        /* cfg */
        // for each switch case
        control_flow!(self, |cfg| {
            for i in 0..switch_case_graph_spans.len() {
                let case_graph_span = switch_case_graph_spans[i];

                // every switch case condition can be skipped,
                // so there's a possible jump from it to the next switch case condition
                for y in switch_case_graph_spans.iter().skip(i + 1) {
                    cfg.add_edge(case_graph_span.0, y.0, EdgeType::Normal);
                }

                // connect the end of each switch statement to
                // the condition of the next switch statement
                if switch_case_graph_spans.len() > i + 1 {
                    let (_, end_of_switch_case) = switch_case_graph_spans[i];
                    let (next_switch_statement_condition, _) = switch_case_graph_spans[i + 1];

                    cfg.add_edge(
                        end_of_switch_case,
                        next_switch_statement_condition,
                        EdgeType::Normal,
                    );
                }

                cfg.add_edge(discriminant_graph_ix, case_graph_span.0, EdgeType::Normal);
            }

            let end_of_switch_case_statement = cfg.new_basic_block_normal();

            if let Some(last) = switch_case_graph_spans.last() {
                cfg.add_edge(last.1, end_of_switch_case_statement, EdgeType::Normal);
            }

            // if we don't have a default case there should be an edge from discriminant to the end of
            // the statement.
            if !have_default_case {
                cfg.add_edge(discriminant_graph_ix, end_of_switch_case_statement, EdgeType::Normal);
            }

            cfg.ctx(None).mark_break(end_of_switch_case_statement).resolve();
        });
        /* cfg */

        self.leave_scope();
        self.leave_node(kind);
    }

    fn visit_switch_case(&mut self, case: &SwitchCase<'a>) {
        let kind = AstKind::SwitchCase(self.alloc(case));
        self.enter_node(kind);

        if let Some(expr) = &case.test {
            self.record_ast_nodes();
            self.visit_expression(expr);
            let test_node_id = self.retrieve_recorded_ast_node();
            control_flow!(self, |cfg| cfg.append_condition_to(cfg.current_node_ix, test_node_id));
        }

        /* cfg */
        control_flow!(self, |cfg| {
            let after_test_graph_ix = cfg.current_node_ix;
            let statements_in_switch_graph_ix = cfg.new_basic_block_normal();
            cfg.add_edge(after_test_graph_ix, statements_in_switch_graph_ix, EdgeType::Jump);
        });
        /* cfg */

        self.visit_statements(&case.consequent);

        self.leave_node(kind);
    }

    fn visit_throw_statement(&mut self, stmt: &ThrowStatement<'a>) {
        let kind = AstKind::ThrowStatement(self.alloc(stmt));
        self.enter_node(kind);

        /* cfg */
        let node_id = self.current_node_id;
        /* cfg */

        self.visit_expression(&stmt.argument);

        /* cfg */
        control_flow!(self, |cfg| cfg.append_throw(node_id));
        /* cfg */

        self.leave_node(kind);
    }

    fn visit_try_statement(&mut self, stmt: &TryStatement<'a>) {
        let kind = AstKind::TryStatement(self.alloc(stmt));
        self.enter_node(kind);

        /* cfg */

        let (
            before_try_statement_graph_ix,
            error_harness,
            before_finalizer_graph_ix,
            before_try_block_graph_ix,
        ) = control_flow!(self, |cfg| {
            let before_try_statement_graph_ix = cfg.current_node_ix;
            let error_harness =
                stmt.handler.as_ref().map(|_| cfg.attach_error_harness(ErrorEdgeKind::Explicit));
            let before_finalizer_graph_ix = stmt.finalizer.as_ref().map(|_| cfg.attach_finalizer());
            let before_try_block_graph_ix = cfg.new_basic_block_normal();

            (
                before_try_statement_graph_ix,
                error_harness,
                before_finalizer_graph_ix,
                before_try_block_graph_ix,
            )
        });
        /* cfg */

        self.visit_block_statement(&stmt.block);

        /* cfg */
        let after_try_block_graph_ix = control_flow!(self, |cfg| cfg.current_node_ix);
        /* cfg */

        let catch_block_end_ix = if let Some(handler) = &stmt.handler {
            /* cfg */
            control_flow!(self, |cfg| {
                let Some(error_harness) = error_harness else {
                    unreachable!("we always create an error harness if we have a catch block.");
                };
                cfg.release_error_harness(error_harness);
                let catch_block_start_ix = cfg.new_basic_block_normal();
                cfg.add_edge(error_harness, catch_block_start_ix, EdgeType::Normal);
            });
            /* cfg */

            self.visit_catch_clause(handler);

            /* cfg */
            control_flow!(self, |cfg| {
                let catch_block_end_ix = cfg.current_node_ix;
                // TODO: we shouldn't directly change the current node index.
                cfg.current_node_ix = after_try_block_graph_ix;
                Some(catch_block_end_ix)
            })
            /* cfg */
        } else {
            None
        };

        let finally_block_end_ix = if let Some(finalizer) = &stmt.finalizer {
            /* cfg */
            control_flow!(self, |cfg| {
                let Some(before_finalizer_graph_ix) = before_finalizer_graph_ix else {
                    unreachable!("we always create a finalizer when there is a finally block.");
                };
                cfg.release_finalizer(before_finalizer_graph_ix);
                let start_finally_graph_ix = cfg.new_basic_block_normal();
                cfg.add_edge(before_finalizer_graph_ix, start_finally_graph_ix, EdgeType::Normal);
            });
            /* cfg */

            self.visit_block_statement(finalizer);

            /* cfg */
            control_flow!(self, |cfg| {
                let finally_block_end_ix = cfg.current_node_ix;
                // TODO: we shouldn't directly change the current node index.
                cfg.current_node_ix = after_try_block_graph_ix;
                Some(finally_block_end_ix)
            })
            /* cfg */
        } else {
            None
        };

        /* cfg */
        control_flow!(self, |cfg| {
            let after_try_statement_block_ix = cfg.new_basic_block_normal();
            cfg.add_edge(
                before_try_statement_graph_ix,
                before_try_block_graph_ix,
                EdgeType::Normal,
            );
            if let Some(catch_block_end_ix) = catch_block_end_ix {
                if finally_block_end_ix.is_none() {
                    cfg.add_edge(
                        after_try_block_graph_ix,
                        after_try_statement_block_ix,
                        EdgeType::Normal,
                    );

                    cfg.add_edge(
                        catch_block_end_ix,
                        after_try_statement_block_ix,
                        EdgeType::Normal,
                    );
                }
            }
            if let Some(finally_block_end_ix) = finally_block_end_ix {
                if catch_block_end_ix.is_some() {
                    cfg.add_edge(
                        finally_block_end_ix,
                        after_try_statement_block_ix,
                        EdgeType::Normal,
                    );
                } else {
                    cfg.add_edge(
                        finally_block_end_ix,
                        after_try_statement_block_ix,
                        if cfg.basic_block(after_try_block_graph_ix).is_unreachable() {
                            EdgeType::Unreachable
                        } else {
                            EdgeType::Join
                        },
                    );
                }
            }
        });
        /* cfg */

        self.leave_node(kind);
    }

    fn visit_while_statement(&mut self, stmt: &WhileStatement<'a>) {
        let kind = AstKind::WhileStatement(self.alloc(stmt));
        self.enter_node(kind);

        /* cfg - condition basic block */
        let (before_while_stmt_graph_ix, condition_graph_ix) =
            control_flow!(self, |cfg| (cfg.current_node_ix, cfg.new_basic_block_normal()));
        /* cfg */

        self.record_ast_nodes();
        self.visit_expression(&stmt.test);
        let test_node_id = self.retrieve_recorded_ast_node();

        /* cfg - body basic block */
        let body_graph_ix = control_flow!(self, |cfg| {
            cfg.append_condition_to(condition_graph_ix, test_node_id);
            let body_graph_ix = cfg.new_basic_block_normal();

            cfg.ctx(None).default().allow_break().allow_continue();
            body_graph_ix
        });
        /* cfg */

        self.visit_statement(&stmt.body);

        /* cfg - after body basic block */
        control_flow!(self, |cfg| {
            let after_body_graph_ix = cfg.current_node_ix;
            let after_while_graph_ix = cfg.new_basic_block_normal();

            cfg.add_edge(before_while_stmt_graph_ix, condition_graph_ix, EdgeType::Normal);
            cfg.add_edge(condition_graph_ix, body_graph_ix, EdgeType::Jump);
            cfg.add_edge(after_body_graph_ix, condition_graph_ix, EdgeType::Backedge);
            cfg.add_edge(condition_graph_ix, after_while_graph_ix, EdgeType::Normal);

            cfg.ctx(None)
                .mark_break(after_while_graph_ix)
                .mark_continue(condition_graph_ix)
                .resolve_with_upper_label();
        });
        /* cfg */
        self.leave_node(kind);
    }

    fn visit_with_statement(&mut self, stmt: &WithStatement<'a>) {
        let kind = AstKind::WithStatement(self.alloc(stmt));
        self.enter_node(kind);

        /* cfg - condition basic block */
        let (before_with_stmt_graph_ix, condition_graph_ix) =
            control_flow!(self, |cfg| (cfg.current_node_ix, cfg.new_basic_block_normal()));
        /* cfg */

        self.visit_expression(&stmt.object);

        /* cfg - body basic block */
        let body_graph_ix = control_flow!(self, |cfg| cfg.new_basic_block_normal());
        /* cfg */

        self.visit_statement(&stmt.body);

        /* cfg - after body basic block */
        control_flow!(self, |cfg| {
            let after_body_graph_ix = cfg.new_basic_block_normal();

            cfg.add_edge(before_with_stmt_graph_ix, condition_graph_ix, EdgeType::Normal);
            cfg.add_edge(condition_graph_ix, body_graph_ix, EdgeType::Normal);
            cfg.add_edge(body_graph_ix, after_body_graph_ix, EdgeType::Normal);
            cfg.add_edge(condition_graph_ix, after_body_graph_ix, EdgeType::Normal);
        });
        /* cfg */

        self.leave_node(kind);
    }

    fn visit_function(&mut self, func: &Function<'a>, flags: ScopeFlags) {
        /* cfg */
        let (before_function_graph_ix, error_harness, function_graph_ix) =
            control_flow!(self, |cfg| {
                let before_function_graph_ix = cfg.current_node_ix;
                cfg.push_finalization_stack();
                let error_harness = cfg.attach_error_harness(ErrorEdgeKind::Implicit);
                let function_graph_ix = cfg.new_basic_block_function();
                cfg.ctx(None).new_function();
                (before_function_graph_ix, error_harness, function_graph_ix)
            });
        /* cfg */

        // We add a new basic block to the cfg before entering the node
        // so that the correct cfg_ix is associated with the ast node.
        let kind = AstKind::Function(self.alloc(func));
        self.enter_node(kind);
        self.enter_scope(
            {
                let mut flags = flags;
                if func.has_use_strict_directive() {
                    flags |= ScopeFlags::StrictMode;
                }
                flags
            },
            &func.scope_id,
        );

        if func.is_expression() {
            // We need to bind function expression in the function scope
            func.bind(self);
        }

        if let Some(id) = &func.id {
            self.visit_binding_identifier(id);
        }

        /* cfg */
        control_flow!(self, |cfg| cfg.add_edge(
            before_function_graph_ix,
            function_graph_ix,
            EdgeType::NewFunction
        ));
        /* cfg */

        if let Some(type_parameters) = &func.type_parameters {
            self.visit_ts_type_parameter_declaration(type_parameters);
        }
        if let Some(this_param) = &func.this_param {
            self.visit_ts_this_parameter(this_param);
        }
        self.visit_formal_parameters(&func.params);
        if let Some(return_type) = &func.return_type {
            self.visit_ts_type_annotation(return_type);
        }

        if func.params.has_parameter() || func.return_type.is_some() {
            // `function foo({bar: identifier_reference}) {}`
            //                     ^^^^^^^^^^^^^^^^^^^^
            // `function foo<SomeType>(v: SomeType): SomeType { return v; }`
            //                            ^^^^^^^^   ^^^^^^^^
            // Parameter initializers must be resolved after all parameters have been declared.
            // Param types and return type must be resolved after type parameters have been declared.
            // In both cases, need to avoid binding to variables/types declared inside the function body.
            self.resolve_references_for_current_scope();
        }

        if let Some(body) = &func.body {
            self.visit_function_body(body);
        }

        /* cfg */
        control_flow!(self, |cfg| {
            let c = cfg.current_basic_block();
            // If the last is an unreachable instruction, it means there is already a explicit
            // return or throw statement at the end of function body, we don't need to
            // insert an implicit return.
            if !matches!(
                c.instructions().last().map(|inst| &inst.kind),
                Some(InstructionKind::Unreachable)
            ) {
                cfg.push_implicit_return();
            }
            cfg.ctx(None).resolve_expect(CtxFlags::FUNCTION);
            cfg.release_error_harness(error_harness);
            cfg.pop_finalization_stack();
            let after_function_graph_ix = cfg.new_basic_block_normal();
            cfg.add_edge(before_function_graph_ix, after_function_graph_ix, EdgeType::Normal);
        });
        /* cfg */

        self.leave_scope();
        self.leave_node(kind);
    }

    fn visit_arrow_function_expression(&mut self, expr: &ArrowFunctionExpression<'a>) {
        /* cfg */
        let (current_node_ix, error_harness, function_graph_ix) = control_flow!(self, |cfg| {
            let current_node_ix = cfg.current_node_ix;
            cfg.push_finalization_stack();
            let error_harness = cfg.attach_error_harness(ErrorEdgeKind::Implicit);
            let function_graph_ix = cfg.new_basic_block_function();
            cfg.ctx(None).new_function();
            (current_node_ix, error_harness, function_graph_ix)
        });
        /* cfg */

        // We add a new basic block to the cfg before entering the node
        // so that the correct cfg_ix is associated with the ast node.
        let kind = AstKind::ArrowFunctionExpression(self.alloc(expr));
        self.enter_node(kind);
        self.enter_scope(
            {
                let mut flags = ScopeFlags::Function | ScopeFlags::Arrow;
                if expr.has_use_strict_directive() {
                    flags |= ScopeFlags::StrictMode;
                }
                flags
            },
            &expr.scope_id,
        );

        if let Some(parameters) = &expr.type_parameters {
            self.visit_ts_type_parameter_declaration(parameters);
        }

        self.visit_formal_parameters(&expr.params);

        /* cfg */
        control_flow!(self, |cfg| cfg.add_edge(
            current_node_ix,
            function_graph_ix,
            EdgeType::NewFunction
        ));
        /* cfg */

        if let Some(return_type) = &expr.return_type {
            self.visit_ts_type_annotation(return_type);
        }

        if expr.params.has_parameter() || expr.return_type.is_some() {
            // `let foo = ({bar: identifier_reference}) => {};`
            //                   ^^^^^^^^^^^^^^^^^^^^
            // `let foo = <SomeType>(v: SomeType): SomeType => v;`
            //                          ^^^^^^^^   ^^^^^^^^
            // Parameter initializers must be resolved after all parameters have been declared.
            // Param types and return type must be resolved after type parameters have been declared.
            // In both cases, need to avoid binding to variables/types declared inside the function body.
            self.resolve_references_for_current_scope();
        }

        self.visit_function_body(&expr.body);

        /* cfg */
        control_flow!(self, |cfg| {
            let c = cfg.current_basic_block();
            // If the last is an unreachable instruction, it means there is already a explicit
            // return or throw statement at the end of function body, we don't need to
            // insert an implicit return.
            if !matches!(
                c.instructions().last().map(|inst| &inst.kind),
                Some(InstructionKind::Unreachable)
            ) {
                cfg.push_implicit_return();
            }
            cfg.ctx(None).resolve_expect(CtxFlags::FUNCTION);
            cfg.release_error_harness(error_harness);
            cfg.pop_finalization_stack();
            cfg.current_node_ix = current_node_ix;
        });
        /* cfg */

        self.leave_node(kind);
        self.leave_scope();
    }

    fn visit_update_expression(&mut self, it: &UpdateExpression<'a>) {
        let kind = AstKind::UpdateExpression(self.alloc(it));
        self.enter_node(kind);
        // `++a` or `a--`
        //    ^      ^ We always treat `a` as Read and Write reference,
        self.current_reference_flags = ReferenceFlags::read_write();
        self.visit_simple_assignment_target(&it.argument);
        self.current_reference_flags = ReferenceFlags::empty();
        self.leave_node(kind);
    }

    fn visit_member_expression(&mut self, it: &MemberExpression<'a>) {
        let kind = AstKind::MemberExpression(self.alloc(it));
        self.enter_node(kind);

        // A.B = 1;
        // ^^^ Can't treat A as a Write reference since it's A's property(B) that changes.
        self.current_reference_flags -= ReferenceFlags::Write;

        match it {
            MemberExpression::ComputedMemberExpression(it) => {
                self.visit_computed_member_expression(it);
            }
            MemberExpression::StaticMemberExpression(it) => self.visit_static_member_expression(it),
            MemberExpression::PrivateFieldExpression(it) => self.visit_private_field_expression(it),
        }
        self.leave_node(kind);
    }

    fn visit_simple_assignment_target(&mut self, it: &SimpleAssignmentTarget<'a>) {
        let kind = AstKind::SimpleAssignmentTarget(self.alloc(it));
        self.enter_node(kind);
        let prev_reference_flags = self.current_reference_flags;
        // Except that the read-write flags has been set in visit_assignment_expression
        // and visit_update_expression, this is always a write-only reference here.
        if !self.current_reference_flags.is_write() {
            self.current_reference_flags = ReferenceFlags::Write;
        }

        match it {
            SimpleAssignmentTarget::AssignmentTargetIdentifier(it) => {
                self.visit_identifier_reference(it);
            }
            SimpleAssignmentTarget::TSAsExpression(it) => {
                self.visit_ts_as_expression(it);
            }
            SimpleAssignmentTarget::TSSatisfiesExpression(it) => {
                self.visit_ts_satisfies_expression(it);
            }
            SimpleAssignmentTarget::TSNonNullExpression(it) => {
                self.visit_ts_non_null_expression(it);
            }
            SimpleAssignmentTarget::TSTypeAssertion(it) => {
                self.visit_ts_type_assertion(it);
            }
            SimpleAssignmentTarget::TSInstantiationExpression(it) => {
                self.visit_ts_instantiation_expression(it);
            }
            match_member_expression!(SimpleAssignmentTarget) => {
                self.visit_member_expression(it.to_member_expression());
            }
        }
        self.current_reference_flags = prev_reference_flags;
        self.leave_node(kind);
    }

    fn visit_assignment_target_property_identifier(
        &mut self,
        it: &AssignmentTargetPropertyIdentifier<'a>,
    ) {
        // NOTE: AstKind doesn't exists!
        let prev_reference_flags = self.current_reference_flags;
        self.current_reference_flags = ReferenceFlags::Write;
        self.visit_identifier_reference(&it.binding);
        self.current_reference_flags = prev_reference_flags;
        if let Some(init) = &it.init {
            self.visit_expression(init);
        }
    }
}

impl<'a> SemanticBuilder<'a> {
    fn enter_kind(&mut self, kind: AstKind<'a>) {
        /* cfg */
        control_flow!(self, |cfg| {
            match kind {
                AstKind::ReturnStatement(_)
                | AstKind::BreakStatement(_)
                | AstKind::ContinueStatement(_)
                | AstKind::ThrowStatement(_) => { /* These types have their own `InstructionKind`. */
                }
                it if it.is_statement() => {
                    cfg.enter_statement(self.current_node_id);
                }
                _ => { /* ignore the rest */ }
            }
        });
        /* cfg */

        match kind {
<<<<<<< HEAD
=======
            AstKind::ExportDefaultDeclaration(decl) => {
                // `export default Ident`
                //                 ^^^^^ -> Can reference both type binding and value
                if matches!(decl.declaration, ExportDefaultDeclarationKind::Identifier(_)) {
                    self.current_reference_flags = ReferenceFlags::Read | ReferenceFlags::Type;
                }
            }
            AstKind::ExportNamedDeclaration(decl) => {
                if decl.export_kind.is_type() {
                    self.current_reference_flags = ReferenceFlags::Type;
                }
            }
>>>>>>> 7a832307
            AstKind::ExportSpecifier(s) => {
                if s.export_kind.is_type()
                    || matches!(self.nodes.parent_kind(self.current_node_id), Some(AstKind::ExportNamedDeclaration(decl)) if decl.export_kind.is_type())
                {
                    self.current_reference_flags = ReferenceFlags::Type;
                } else {
                    // If the export specifier is not a explicit type export, we consider it as a potential
                    // type and value reference. If it references to a value in the end, we would delete the
                    // `ReferenceFlags::Type` flag in `fn resolve_references_for_current_scope`.
                    self.current_reference_flags = ReferenceFlags::Read | ReferenceFlags::Type;
                }
                self.current_node_flags |= NodeFlags::ExportSpecifier;
            }
            AstKind::ImportSpecifier(specifier) => {
                specifier.bind(self);
            }
            AstKind::ImportDefaultSpecifier(specifier) => {
                specifier.bind(self);
            }
            AstKind::ImportNamespaceSpecifier(specifier) => {
                specifier.bind(self);
            }
            AstKind::TSImportEqualsDeclaration(decl) => {
                decl.bind(self);
            }
            AstKind::VariableDeclarator(decl) => {
                decl.bind(self);
                self.make_all_namespaces_valuelike();
            }
            AstKind::Function(func) => {
                self.function_stack.push(self.current_node_id);
                if func.is_declaration() {
                    func.bind(self);
                }
                self.make_all_namespaces_valuelike();
            }
            AstKind::ArrowFunctionExpression(_) => {
                self.function_stack.push(self.current_node_id);
                self.make_all_namespaces_valuelike();
            }
            AstKind::Class(class) => {
                self.current_node_flags |= NodeFlags::Class;
                if class.is_declaration() {
                    class.bind(self);
                }
                self.make_all_namespaces_valuelike();
            }
            AstKind::ClassBody(body) => {
                self.class_table_builder.declare_class_body(
                    body,
                    self.current_node_id,
                    &self.nodes,
                );
            }
            AstKind::PrivateIdentifier(ident) => {
                self.class_table_builder.add_private_identifier_reference(
                    ident,
                    self.current_node_id,
                    &self.nodes,
                );
            }
            AstKind::BindingRestElement(element) => {
                element.bind(self);
            }
            AstKind::FormalParameter(param) => {
                param.bind(self);
            }
            AstKind::CatchParameter(param) => {
                param.bind(self);
            }
            AstKind::TSModuleDeclaration(module_declaration) => {
                module_declaration.bind(self);
                let symbol_id = self
                    .scope
                    .get_bindings(self.current_scope_id)
                    .get(module_declaration.id.name().as_str())
                    .copied();
                self.namespace_stack.push(symbol_id);
            }
            AstKind::TSTypeAliasDeclaration(type_alias_declaration) => {
                type_alias_declaration.bind(self);
            }
            AstKind::TSInterfaceDeclaration(interface_declaration) => {
                interface_declaration.bind(self);
            }
            AstKind::TSEnumDeclaration(enum_declaration) => {
                enum_declaration.bind(self);
                // TODO: const enum?
                self.make_all_namespaces_valuelike();
            }
            AstKind::TSEnumMember(enum_member) => {
                enum_member.bind(self);
            }
            AstKind::TSTypeParameter(type_parameter) => {
                type_parameter.bind(self);
            }
            AstKind::TSInterfaceHeritage(_) => {
                self.current_reference_flags = ReferenceFlags::Type;
            }
            AstKind::TSPropertySignature(signature) => {
                if signature.key.is_expression() {
                    // interface A { [prop]: string }
                    //               ^^^^^ The property can reference value or [`SymbolFlags::TypeImport`] symbol
                    self.current_reference_flags = ReferenceFlags::ValueAsType;
                }
            }
            AstKind::TSTypeQuery(_) => {
                // type A = typeof a;
                //          ^^^^^^^^
                self.current_reference_flags = ReferenceFlags::ValueAsType;
            }
            AstKind::TSTypeParameterInstantiation(_) => {
                // type A<T> = typeof a<T>;
                //                     ^^^ avoid treat T as a value and TSTypeQuery
                self.current_reference_flags -= ReferenceFlags::ValueAsType;
            }
            AstKind::TSTypeName(_) => {
                match self.nodes.parent_kind(self.current_node_id) {
                    Some(
                        // import A = a;
                        //            ^
                        AstKind::TSModuleReference(_),
                    ) => {
                        self.current_reference_flags = ReferenceFlags::Read;
                    }
                    Some(AstKind::TSQualifiedName(_)) => {
                        // import A = a.b
                        //            ^^^ Keep the current reference flag
                    }
                    _ => {
                        // Handled in `AstKind::PropertySignature` or `AstKind::TSTypeQuery`
                        if !self.current_reference_flags.is_value_as_type() {
                            self.current_reference_flags = ReferenceFlags::Type;
                        }
                    }
                }
            }
            AstKind::TSExportAssignment(export) => {
                // export = a;
                //          ^ can reference value or type
                if export.expression.is_identifier_reference() {
                    self.current_reference_flags = ReferenceFlags::Read | ReferenceFlags::Type;
                }
            }
            AstKind::IdentifierReference(ident) => {
                self.reference_identifier(ident);
            }
            AstKind::LabeledStatement(stmt) => {
                self.unused_labels.add(stmt.label.name.as_str());
            }
            AstKind::ContinueStatement(ContinueStatement { label, .. })
            | AstKind::BreakStatement(BreakStatement { label, .. }) => {
                if let Some(label) = &label {
                    self.unused_labels.reference(&label.name);
                }
            }
            AstKind::YieldExpression(_) => {
                self.set_function_node_flags(NodeFlags::HasYield);
            }
            _ => {}
        }
    }

    #[allow(clippy::single_match)]
    fn leave_kind(&mut self, kind: AstKind<'a>) {
        match kind {
            AstKind::Class(_) => {
                self.current_node_flags -= NodeFlags::Class;
                self.class_table_builder.pop_class();
            }
            AstKind::ExportSpecifier(_) => {
                self.current_reference_flags = ReferenceFlags::empty();
                self.current_node_flags -= NodeFlags::ExportSpecifier;
            }
            AstKind::Function(_) | AstKind::ArrowFunctionExpression(_) => {
                self.function_stack.pop();
            }
            AstKind::CatchParameter(_) => {
                self.resolve_references_for_current_scope();
            }
            AstKind::TSModuleBlock(_) => {
                self.namespace_stack.pop();
            }
            AstKind::TSTypeName(_) => {
                self.current_reference_flags -= ReferenceFlags::Type;
            }
            AstKind::ExportDefaultDeclaration(_)
            | AstKind::ExportNamedDeclaration(_)
            | AstKind::TSTypeQuery(_)
            // Clear the reference flags that are set in AstKind::PropertySignature
            | AstKind::PropertyKey(_) => {
                self.current_reference_flags = ReferenceFlags::empty();
            }
            AstKind::LabeledStatement(_) => self.unused_labels.mark_unused(self.current_node_id),
            _ => {}
        }
    }

    fn make_all_namespaces_valuelike(&mut self) {
        for &symbol_id in &self.namespace_stack {
            let Some(symbol_id) = symbol_id else {
                continue;
            };

            // Ambient modules cannot be value modules
            if self.symbols.get_flags(symbol_id).intersects(SymbolFlags::Ambient) {
                continue;
            }
            self.symbols.union_flag(symbol_id, SymbolFlags::ValueModule);
        }
    }

    fn reference_identifier(&mut self, ident: &IdentifierReference<'a>) {
        let flags = self.resolve_reference_usages();
        let reference = Reference::new(self.current_node_id, flags);
        let reference_id = self.declare_reference(ident.name.clone(), reference);
        ident.reference_id.set(Some(reference_id));
    }

    /// Resolve reference flags for the current ast node.
    #[inline]
    fn resolve_reference_usages(&self) -> ReferenceFlags {
        if self.current_reference_flags.is_empty() {
            ReferenceFlags::Read
        } else {
            self.current_reference_flags
        }
    }
}<|MERGE_RESOLUTION|>--- conflicted
+++ resolved
@@ -1846,8 +1846,6 @@
         /* cfg */
 
         match kind {
-<<<<<<< HEAD
-=======
             AstKind::ExportDefaultDeclaration(decl) => {
                 // `export default Ident`
                 //                 ^^^^^ -> Can reference both type binding and value
@@ -1855,12 +1853,6 @@
                     self.current_reference_flags = ReferenceFlags::Read | ReferenceFlags::Type;
                 }
             }
-            AstKind::ExportNamedDeclaration(decl) => {
-                if decl.export_kind.is_type() {
-                    self.current_reference_flags = ReferenceFlags::Type;
-                }
-            }
->>>>>>> 7a832307
             AstKind::ExportSpecifier(s) => {
                 if s.export_kind.is_type()
                     || matches!(self.nodes.parent_kind(self.current_node_id), Some(AstKind::ExportNamedDeclaration(decl)) if decl.export_kind.is_type())
