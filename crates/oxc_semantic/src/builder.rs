--- conflicted
+++ resolved
@@ -3,9 +3,9 @@
 use std::{cell::RefCell, rc::Rc};
 
 use itertools::Itertools;
+use oxc_allocator::Box;
 #[allow(clippy::wildcard_imports)]
 use oxc_ast::{ast::*, AstKind, Trivias, Visit};
-use oxc_allocator::Box;
 use oxc_diagnostics::Error;
 use oxc_span::{Atom, SourceType, Span};
 use oxc_syntax::{module_record::ModuleRecord, operator::AssignmentOperator};
@@ -470,19 +470,16 @@
             AstKind::Function(func) => {
                 self.function_stack.push(self.current_node_id);
                 func.bind(self);
-<<<<<<< HEAD
+                self.make_all_namespaces_valuelike();
                 if let Some(body) = &func.body {
                     for stmt in &body.statements {
-                        if let Statement::Declaration(decl) = stmt {
-                            if let Declaration::VariableDeclaration(var_decl) = decl {
-                                self.add_variable(var_decl, false);
-                            }
+                        if let Statement::Declaration(
+                            Declaration::VariableDeclaration(var_decl)
+                        ) = stmt {
+                            self.add_variable(var_decl, false);
                         }
                     }
                 }
-=======
-                self.make_all_namespaces_valuelike();
->>>>>>> 702d5b01
             }
             AstKind::ArrowExpression(_) => {
                 self.function_stack.push(self.current_node_id);
@@ -561,43 +558,49 @@
             }
             AstKind::Program(program) => {
                 for stmt in &program.body {
-                    if let Statement::Declaration(decl) = stmt {
-                        if let Declaration::VariableDeclaration(var_decl) = decl {
-                            self.add_variable(var_decl, false);
-                        }
+                    if let Statement::Declaration(
+                        Declaration::VariableDeclaration(var_decl)
+                    ) = stmt {
+                        self.add_variable(var_decl, false);
                     }
                 }
             }
             AstKind::ForStatement(for_stmt) => {
-                if let Some(ForStatementInit::VariableDeclaration(var_decl)) = &for_stmt.init {
+                if let Some(
+                    ForStatementInit::VariableDeclaration(var_decl)
+                ) = &for_stmt.init {
                     self.add_variable(var_decl, false);
                 }
             }
             AstKind::ForInStatement(for_in_stmt) => {
-                if let ForStatementLeft::VariableDeclaration(var_decl) = &for_in_stmt.left {
+                if let ForStatementLeft::VariableDeclaration(
+                    var_decl
+                ) = &for_in_stmt.left {
                     self.add_variable(var_decl, false);
                 }
             }
             AstKind::ForOfStatement(for_of_stmt) => {
-                if let ForStatementLeft::VariableDeclaration(var_decl) = &for_of_stmt.left {
+                if let ForStatementLeft::VariableDeclaration(
+                    var_decl
+                ) = &for_of_stmt.left {
                     self.add_variable(var_decl, false);
                 }
             }
             AstKind::StaticBlock(static_block) => {
                 for stmt in &static_block.body {
-                    if let Statement::Declaration(decl) = stmt {
-                        if let Declaration::VariableDeclaration(var_decl) = decl {
-                            self.add_variable(var_decl, false);
-                        }
+                    if let Statement::Declaration(
+                        Declaration::VariableDeclaration(var_decl)
+                    ) = stmt {
+                        self.add_variable(var_decl, false);
                     }
                 }
             }
             AstKind::BlockStatement(block_stmt) => {
                 for stmt in &block_stmt.body {
-                    if let Statement::Declaration(decl) = stmt {
-                        if let Declaration::VariableDeclaration(var_decl) = decl {
-                            self.add_variable(var_decl, true);
-                        }
+                    if let Statement::Declaration(
+                        Declaration::VariableDeclaration(var_decl)
+                    ) = stmt {
+                        self.add_variable(var_decl, true);
                     }
                 }
             }
@@ -748,8 +751,8 @@
         if is_block {
             for scope_id in self.scope.ancestors(current_scope_id).skip(1) {
                 if self.scope.get_flags(scope_id).is_var() {
-                        current_scope_id = scope_id;
-                        break;
+                    current_scope_id = scope_id;
+                    break;
                 }
             }
         }
