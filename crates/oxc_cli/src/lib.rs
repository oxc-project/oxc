--- conflicted
+++ resolved
@@ -8,7 +8,7 @@
 
 use oxc_allocator::Allocator;
 use oxc_ast::SourceType;
-use oxc_diagnostics::{Error, Report, Severity};
+use oxc_diagnostics::{Error, Severity};
 use oxc_linter::Linter;
 use oxc_parser::Parser;
 use oxc_semantic::SemanticBuilder;
@@ -35,7 +35,7 @@
     /// This function may panic if the `fs::read_to_string` function in `lint_path` fails to read a file.
     #[must_use]
     pub fn lint(&self) -> CliRunResult {
-        let (sender, receiver): (SyncSender<Report>, Receiver<Report>) = sync_channel(1024);
+        let (sender, receiver): (SyncSender<Error>, Receiver<Error>) = sync_channel(32);
 
         let paths = &self
             .cli_options
@@ -62,28 +62,10 @@
             })
             .collect::<Vec<_>>();
 
-<<<<<<< HEAD
         let (_, (warnings, diagnostics)): (_, (usize, usize)) = rayon::join(
             move || {
                 paths.par_iter().for_each(|path| {
                     let diagnostics = Self::lint_path(path);
-=======
-        let number_of_warnings = paths
-            .par_iter()
-            .map(|path| {
-                let diagnostics = Self::lint_path(path);
-                diagnostics
-                    .iter()
-                    .filter(|d| match d.severity() {
-                        // The --quiet flag follows ESLint's --quiet behavior as documented here: https://eslint.org/docs/latest/use/command-line-interface#--quiet
-                        // Note that it does not disable ALL diagnostics, only Warning diagnostics
-                        Some(Severity::Warning) => !self.cli_options.quiet,
-                        _ => true,
-                    })
-                    .for_each(|diagnostic| {
-                        println!("{diagnostic:?}");
-                    });
->>>>>>> 2d09c57c
 
                     for d in diagnostics {
                         sender.send(d).unwrap();
@@ -95,32 +77,38 @@
                 let mut number_of_diagnostics = 0;
 
                 while let Ok(diagnostic) = receiver.recv() {
-                    if diagnostic.severity() == Some(Severity::Warning) && !self.cli_options.quiet {
+                    number_of_diagnostics += 1;
+
+                    if diagnostic.severity() == Some(Severity::Warning) {
                         number_of_warnings += 1;
+                        // The --quiet flag follows ESLint's --quiet behavior as documented here: https://eslint.org/docs/latest/use/command-line-interface#--quiet
+                        // Note that it does not disable ALL diagnostics, only Warning diagnostics
+                        if self.cli_options.quiet {
+                            continue;
+                        }
+
+                        if let Some(max_warnings) = self.cli_options.max_warnings {
+                            if number_of_warnings > max_warnings {
+                                continue;
+                            }
+                        }
                     }
-                    number_of_diagnostics += 1;
+
                     println!("{diagnostic:?}");
                 }
+
                 (number_of_warnings, number_of_diagnostics)
             },
         );
 
         CliRunResult::LintResult {
             number_of_files: paths.len(),
-<<<<<<< HEAD
             number_of_diagnostics: diagnostics,
             number_of_warnings: warnings,
             max_warnings_exceeded: self
                 .cli_options
                 .max_warnings
                 .map_or(false, |max_warnings| warnings > max_warnings),
-=======
-            number_of_warnings,
-            max_warnings_exceeded: self
-                .cli_options
-                .max_warnings
-                .map_or(false, |max_warnings| number_of_warnings > max_warnings),
->>>>>>> 2d09c57c
         }
     }
 
