--- conflicted
+++ resolved
@@ -20,22 +20,26 @@
     pub cli_options: CliOptions,
 }
 
+#[allow(clippy::missing_const_for_fn)]
 impl Cli {
-<<<<<<< HEAD
+    #[must_use]
     pub fn new(cli_options: CliOptions) -> Self {
         Self { cli_options }
     }
 
+    /// Runs the linter on the specified paths and returns a `CliRunResult`.
+    ///
+    /// # Panics
+    ///
+    /// This function may panic if the `fs::read_to_string` function in `lint_path` fails to read a file.
+    #[must_use]
     pub fn lint(&self) -> CliRunResult {
-        let paths = Walk::new(&self.cli_options.path).iter().collect::<Vec<_>>();
-=======
-    #[must_use]
-    pub fn lint<P: AsRef<Path>>(paths: &[P]) -> CliRunResult {
-        let paths = paths
+        let paths = &self
+            .cli_options
+            .paths
             .iter()
             .flat_map(|path| Walk::new(path).iter().collect::<Vec<_>>())
             .collect::<Vec<_>>();
->>>>>>> 00cdf703
 
         let number_of_diagnostics = paths
             .par_iter()
