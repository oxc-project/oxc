--- conflicted
+++ resolved
@@ -58,21 +58,12 @@
                 .help("This option allows you to specify patterns of files to ignore (in addition to those in .eslintignore).")
             )
             .arg(
-<<<<<<< HEAD
-              Arg::new("max-warnings")
-                .long("max-warnings")
-                .value_parser(clap::value_parser!(usize))
-                .required(false)
-                .help("This option allows you to specify a warning threshold, which can be used to force oxc_lint to exit with an error status if there are too many warning-level rule violations in your project.")
-            )
-=======
                 Arg::new("max-warnings")
                   .long("max-warnings")
                   .value_parser(clap::value_parser!(usize))
                   .required(false)
                   .help("This option allows you to specify a warning threshold, which can be used to force oxc_lint to exit with an error status if there are too many warning-level rule violations in your project.")
               )
->>>>>>> 2d09c57c
             .arg(
                 Arg::new("path")
                     .value_name("PATH")
@@ -172,22 +163,6 @@
     }
 
     #[test]
-    fn test_max_warnings_none() {
-        let arg = "oxc lint foo.js";
-        let matches = Command::new().build().try_get_matches_from(arg.split(' ')).unwrap();
-        let matches = matches.subcommand_matches("lint");
-        assert_eq!(matches.unwrap().get_one::<usize>("max-warnings"), None);
-    }
-
-    #[test]
-    fn test_max_warnings_some() {
-        let arg = "oxc lint --max-warnings 10 foo.js";
-        let matches = Command::new().build().try_get_matches_from(arg.split(' ')).unwrap();
-        let matches = matches.subcommand_matches("lint");
-        assert_eq!(matches.unwrap().get_one::<usize>("max-warnings"), Some(&10));
-    }
-
-    #[test]
     fn test_single_ignore_pattern() {
         let matches = get_lint_matches("oxc lint --ignore-pattern \"./test\" foo.js");
         assert_eq!(matches.get_one::<String>("ignore-pattern"), Some(&"\"./test\"".to_string()));
