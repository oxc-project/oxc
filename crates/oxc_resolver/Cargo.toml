[package]
name                   = "oxc_resolver"
version                = "0.0.0"
publish                = false
authors.workspace      = true
description.workspace  = true
edition.workspace      = true
homepage.workspace     = true
keywords.workspace     = true
license.workspace      = true
repository.workspace   = true
rust-version.workspace = true
categories.workspace   = true

[dependencies]
<<<<<<< HEAD
=======
tracing    = { workspace = true }
>>>>>>> 9714e46a
dashmap    = { workspace = true }
serde      = { workspace = true, features = ["derive"] } # derive for Deserialize from package.json
serde_json = { workspace = true }
rustc-hash = { workspace = true }
indexmap   = { workspace = true, features = ["serde"] }  # serde for Deserialize from package.json
dunce      = "1.0.4"
# Use `std::sync::OnceLock::get_or_try_init` when it is stable.
once_cell = "1.18.0"

[dev-dependencies]
static_assertions  = { workspace = true }
criterion          = { workspace = true }
rayon              = { workspace = true }                            # for benchmark
nodejs-resolver    = "0.0.88"                                        # for benchmark
vfs                = "0.9.0"                                         # for testing with in memory file system
tracing-subscriber = { workspace = true, features = ["env-filter"] }

[target.'cfg(not(target_env = "msvc"))'.dev-dependencies]
jemallocator = { workspace = true }

[target.'cfg(target_os = "windows")'.dev-dependencies]
mimalloc = { workspace = true }

[[bench]]
name    = "resolver"
harness = false<|MERGE_RESOLUTION|>--- conflicted
+++ resolved
@@ -13,10 +13,7 @@
 categories.workspace   = true
 
 [dependencies]
-<<<<<<< HEAD
-=======
 tracing    = { workspace = true }
->>>>>>> 9714e46a
 dashmap    = { workspace = true }
 serde      = { workspace = true, features = ["derive"] } # derive for Deserialize from package.json
 serde_json = { workspace = true }
