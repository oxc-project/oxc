--- conflicted
+++ resolved
@@ -291,12 +291,6 @@
 * js/import-attributes/keyword-detect.js | 💥
 * js/import-attributes/long-sources.js | 💥
 
-<<<<<<< HEAD
-=======
-### js/import-attributes/quote-props
-* js/import-attributes/quote-props/quoted-keys.js | 💥💥✨
-
->>>>>>> 5b3c412e
 ### js/label
 * js/label/comment.js | 💥
 
