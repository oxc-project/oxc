--- conflicted
+++ resolved
@@ -1068,7 +1068,23 @@
     "es": "ES2020"
   },
   {
-<<<<<<< HEAD
+    "name": "ArbitraryModuleNamespaceNames",
+    "targets": {
+      "chrome": "88",
+      "opera": "74",
+      "edge": "88",
+      "firefox": "87",
+      "safari": "14.1",
+      "node": "16.0",
+      "deno": "1.6",
+      "ios": "14.5",
+      "samsung": "15.0",
+      "opera_mobile": "63",
+      "electron": "12.0"
+    },
+    "es": "ES2020"
+  },
+  {
     "name": "TopLevelAwait",
     "babel": null,
     "targets": {
@@ -1080,26 +1096,10 @@
       "node": "14.8",
       "deno": "1.0",
       "ios": "15.0",
-=======
-    "name": "ArbitraryModuleNamespaceNames",
-    "targets": {
-      "chrome": "88",
-      "opera": "74",
-      "edge": "88",
-      "firefox": "87",
-      "safari": "14.1",
-      "node": "16.0",
-      "deno": "1.6",
-      "ios": "14.5",
->>>>>>> 27b4f36e
       "samsung": "15.0",
       "opera_mobile": "63",
       "electron": "12.0"
     },
-<<<<<<< HEAD
     "es": "ES2022"
-=======
-    "es": "ES2020"
->>>>>>> 27b4f36e
   }
 ]