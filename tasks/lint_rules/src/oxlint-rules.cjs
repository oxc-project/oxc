--- conflicted
+++ resolved
@@ -39,20 +39,11 @@
       if (prefixedName.startsWith("eslint/")) {
         const ruleName = prefixedName.replace('eslint/', '');
 
-<<<<<<< HEAD
-        // there is no alias
-        if (!pluginTypeScriptRulesNames.includes(ruleName)) {
-          continue;
-        }
-
-        rules.add(`typescript/${ruleName}`);
-=======
         // there is an alias, so we add it with this in mind.
         if (pluginTypeScriptRulesNames.includes(ruleName)) {
           rules.add(`typescript/${ruleName}`);
           continue;
         }
->>>>>>> 57d821b9
       }
 
       rules.add(prefixedName);
