--- conflicted
+++ resolved
@@ -1,14 +1,5 @@
 commit: a1587416
 
 minifier_test262 Summary:
-<<<<<<< HEAD
 AST Parsed     : 46466/46466 (100.00%)
-Positive Passed: 46462/46466 (99.99%)
-Expect to Parse: "language/expressions/logical-and/S11.11.1_A3_T4.js"
-Expect to Parse: "language/expressions/logical-not/S9.2_A1_T2.js"
-Expect to Parse: "language/statements/if/S12.5_A1.1_T1.js"
-Expect to Parse: "language/statements/if/S12.5_A1.1_T2.js"
-=======
-AST Parsed     : 46406/46406 (100.00%)
-Positive Passed: 46406/46406 (100.00%)
->>>>>>> bdbffa96
+Positive Passed: 46466/46466 (100.00%)