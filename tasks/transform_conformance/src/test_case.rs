--- conflicted
+++ resolved
@@ -145,11 +145,7 @@
             .semantic;
         let transformed_program = allocator.alloc(ret.program);
 
-<<<<<<< HEAD
-        Transformer::new(&allocator, source_type, &symbols, &scopes, &self.transform_options())
-=======
-        Transformer::new(&allocator, source_type, semantic, self.transform_options())
->>>>>>> 203cf376
+        Transformer::new(&allocator, source_type, semantic, &self.transform_options())
             .build(transformed_program);
         Codegen::<false>::new(source_text.len(), CodegenOptions).build(transformed_program)
     }
@@ -195,23 +191,13 @@
         }
 
         // Transform input.js
-<<<<<<< HEAD
-        let program = Parser::new(&allocator, &input, source_type).parse().program;
-        let semantic = SemanticBuilder::new(&input, source_type).build(&program).semantic;
-        let (symbols, scopes) = semantic.into_symbol_table_and_scope_tree();
-        let symbols = Rc::new(RefCell::new(symbols));
-        let scopes = Rc::new(RefCell::new(scopes));
-        let program = allocator.alloc(program);
-        Transformer::new(&allocator, source_type, &symbols, &scopes, &self.transform_options())
-=======
         let ret = Parser::new(&allocator, &input, source_type).parse();
         let semantic = SemanticBuilder::new(&input, source_type)
             .with_trivias(ret.trivias)
             .build(&ret.program)
             .semantic;
         let program = allocator.alloc(ret.program);
-        Transformer::new(&allocator, source_type, semantic, self.transform_options())
->>>>>>> 203cf376
+        Transformer::new(&allocator, source_type, semantic, &self.transform_options())
             .build(program);
         let transformed_code = Codegen::<false>::new(input.len(), CodegenOptions).build(program);
 
