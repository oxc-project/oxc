[workspace]
resolver = "2"
members = ["apps/*", "crates/*", "napi/*", "tasks/*", "wasm/*"]
exclude = ["tasks/lint_rules"]

[workspace.package]
authors = ["Boshen <boshenc@gmail.com>", "Oxc contributors"]
categories = ["compilers", "development-tools", "web-programming"]
edition = "2021"
homepage = "https://oxc.rs"
keywords = ["JavaScript", "TypeScript", "linter", "minifier", "parser"]
license = "MIT"
repository = "https://github.com/oxc-project/oxc"
rust-version = "1.76" # Support last 6 minor versions.
description = "A collection of JavaScript tools written in Rust."

# <https://doc.rust-lang.org/rustc/lints/listing/allowed-by-default.html>
[workspace.lints.rust]
absolute_paths_not_starting_with_crate = "warn"
non_ascii_idents = "warn"
unit-bindings = "warn"
unexpected_cfgs = { level = "warn", check-cfg = ['cfg(coverage)', 'cfg(coverage_nightly)'] }

[workspace.lints.clippy]
all = { level = "warn", priority = -1 }
empty_docs = { level = "allow", priority = 1 } # From `Tsify`
# restriction
dbg_macro = "warn"
todo = "warn"
unimplemented = "warn"
print_stdout = "warn" # Must be opt-in
print_stderr = "warn" # Must be opt-in
allow_attributes = "warn"
# I like the explicitness of this rule as it removes confusion around `clone`.
# This increases readability, avoids `clone` mindlessly and heap allocating by accident.
clone_on_ref_ptr = "warn"
# These two are mutually exclusive, I like `mod.rs` files for better fuzzy searches on module entries.
self_named_module_files = "warn" # "-Wclippy::mod_module_files"
empty_drop = "warn"
empty_structs_with_brackets = "warn"
exit = "warn"
filetype_is_file = "warn"
get_unwrap = "warn"
impl_trait_in_params = "warn"
rc_buffer = "warn"
rc_mutex = "warn"
rest_pat_in_fully_bound_structs = "warn"
unnecessary_safety_comment = "warn"
undocumented_unsafe_blocks = "warn"
infinite_loop = "warn"
# I want to write the best Rust code so pedantic is enabled.
# We should only disable rules globally if they are either false positives, chaotic, or does not make sense.
pedantic = { level = "warn", priority = -1 }
# Allowed rules
# pedantic
# This rule is too pedantic, I don't want to force this because naming things are hard.
module_name_repetitions = "allow"
# All triggers are mostly ignored in our codebase, so this is ignored globally.
struct_excessive_bools = "allow"
too_many_lines = "allow"
# `#[must_use]` is creating too much noise for this codebase, it does not add much value
# except nagging the programmer to add a `#[must_use]` after clippy has been run.
# Having `#[must_use]` everywhere also hinders readability.
must_use_candidate = "allow"
# used_underscore_binding= "allow"
doc_markdown = "allow"
# nursery
# `const` functions do not make sense for our project because this is not a `const` library.
# This rule also confuses newcomers and forces them to add `const` blindlessly without any reason.
missing_const_for_fn = "allow"
# cargo
cargo = { level = "warn", priority = -1 }
multiple_crate_versions = "allow"
cargo_common_metadata = "allow" # FIXME
doc_lazy_continuation = "allow" # FIXME

[workspace.dependencies]
# publish = true
oxc = { version = "0.31.0", path = "crates/oxc" }
oxc_allocator = { version = "0.31.0", path = "crates/oxc_allocator" }
oxc_ast = { version = "0.31.0", path = "crates/oxc_ast" }
oxc_ast_macros = { version = "0.31.0", path = "crates/oxc_ast_macros" }
oxc_cfg = { version = "0.31.0", path = "crates/oxc_cfg" }
oxc_codegen = { version = "0.31.0", path = "crates/oxc_codegen" }
oxc_data_structures = { version = "0.31.0", path = "crates/oxc_data_structures" }
oxc_diagnostics = { version = "0.31.0", path = "crates/oxc_diagnostics" }
<<<<<<< HEAD
oxc_estree = { version = "0.31.0", path = "crates/oxc_estree" }
=======
oxc_ecmascript = { version = "0.31.0", path = "crates/oxc_ecmascript" }
>>>>>>> bc66fa90
oxc_index = { version = "0.31.0", path = "crates/oxc_index" }
oxc_isolated_declarations = { version = "0.31.0", path = "crates/oxc_isolated_declarations" }
oxc_mangler = { version = "0.31.0", path = "crates/oxc_mangler" }
oxc_minifier = { version = "0.31.0", path = "crates/oxc_minifier" }
oxc_module_lexer = { version = "0.31.0", path = "crates/oxc_module_lexer" }
oxc_parser = { version = "0.31.0", path = "crates/oxc_parser" }
oxc_regular_expression = { version = "0.31.0", path = "crates/oxc_regular_expression" }
oxc_semantic = { version = "0.31.0", path = "crates/oxc_semantic" }
oxc_sourcemap = { version = "0.31.0", path = "crates/oxc_sourcemap" }
oxc_span = { version = "0.31.0", path = "crates/oxc_span" }
oxc_syntax = { version = "0.31.0", path = "crates/oxc_syntax" }
oxc_transform_napi = { version = "0.31.0", path = "napi/transform" }
oxc_transformer = { version = "0.31.0", path = "crates/oxc_transformer" }
oxc_traverse = { version = "0.31.0", path = "crates/oxc_traverse" }

# publish = false
oxc_linter = { path = "crates/oxc_linter" }
oxc_macros = { path = "crates/oxc_macros" }
oxc_prettier = { path = "crates/oxc_prettier" }
oxc_tasks_common = { path = "tasks/common" }
oxc_tasks_transform_checker = { path = "tasks/transform_checker" }

# Relaxed version so the user can decide which version to use.
napi = "3.0.0-alpha"
napi-build = "2.1.3"
napi-derive = "3.0.0-alpha"

# Relaxed version so the user can decide which version to use.
proc-macro2 = "1"
quote = "1"
syn = { version = "2", default-features = false }
unicode-id-start = "1"

aho-corasick = "1.1.3"
allocator-api2 = "0.2.18"
assert-unchecked = "0.1.2"
base64 = "0.22.1"
base64-simd = "0.8"
bitflags = "2.6.0"
bpaf = "0.9.15"
bumpalo = "3.16.0"
cfg-if = "1.0.0"
compact_str = "0.8.0"
console = "0.15.8"
console_error_panic_hook = "0.1.7"
convert_case = "0.6.0"
cow-utils = "0.1.3"
criterion2 = { version = "1.1.1", default-features = false }
daachorse = { version = "1.0.0" }
dashmap = "6.1.0"
encoding_rs = "0.8.34"
encoding_rs_io = "0.1.7"
env_logger = { version = "0.11.5", default-features = false }
flate2 = "1.0.34"
futures = "0.3.31"
glob = "0.3.1"
globset = "0.4.15"
handlebars = "6.1.0"
humansize = "2.1.3"
ignore = "0.4.23"
indexmap = "2.6.0"
insta = "1.40.0"
itertools = "0.13.0"
itoa = "1.0.11"
jemallocator = "0.5.4"
json-strip-comments = "1.0.4"
language-tags = "0.3.2"
lazy_static = "1.5.0"
log = "0.4.22"
markdown = "1.0.0-alpha.21"
memchr = "2.7.4"
memoffset = "0.9.1"
miette = { version = "7.2.0", features = ["fancy-no-syscall"] }
mimalloc = "0.1.43"
mime_guess = "2.0.5"
nonmax = "0.5.5"
num-bigint = "0.4.6"
num-traits = "0.2.19"
once_cell = "1.20.2"
owo-colors = "4.1.0"
oxc-browserslist = "1.0.3"
oxc_resolver = "1.12.0"
petgraph = "0.6.5"
phf = "0.11.2"
pico-args = "0.5.0"
prettyplease = "0.2.22"
project-root = "0.2.2"
rayon = "1.10.0"
regex = "1.11.0"
ropey = "1.6.1"
rust-lapper = "1.1.0"
rustc-hash = "2.*"
ryu-js = "1.0.1"
saphyr = "0.0.1"
schemars = "0.8.21"
scraper = "0.20.0"
seq-macro = "0.3.5"
serde = "1.0.210"
serde-wasm-bindgen = "0.6.5"
serde_json = "1.0.128"
sha1 = "0.10.6"
simdutf8 = { version = "0.1.5", features = ["aarch64_neon"] }
similar = "2.6.0"
tempfile = "3.13.0"
textwrap = "0.16.1"
tokio = "1.40.0"
tower-lsp = "0.20.0"
tracing-subscriber = "0.3.18"
tsify = "0.4.5"
unicode-width = "0.2.0"
ureq = { version = "2.10.1", default-features = false }
url = "2.5.2"
walkdir = "2.5.0"
wasm-bindgen = "0.2.95"

[workspace.metadata.cargo-shear]
ignored = ["napi", "oxc_transform_napi", "prettyplease"]

[profile.dev]
# Disabling debug info speeds up local and CI builds,
# and we don't rely on it for debugging that much.
debug = false

[profile.dev.package]
# Compile macros with some optimizations to make consuming crates build faster
oxc_macros.opt-level = 1
oxc_ast_macros.opt-level = 1
# Compile insta and its dependencies in release mode for faster snapshot tests
# See: https://insta.rs/docs/quickstart/#optional-faster-runs
insta.opt-level = 3
similar.opt-level = 3

[profile.release.package.oxc_wasm]
opt-level = 'z'

[profile.release]
# Configurations explicitly listed here for clarity.
# Using the best options for performance.
opt-level = 3
lto = "fat"
codegen-units = 1
strip = "symbols" # Set to `false` for debug information
debug = false # Set to `true` for debug information
panic = "abort" # Let it crash and force ourselves to write safe Rust

# Profile used for release mode, but with debugging information for profiling
# and debugging. Use `cargo build --profile=release-with-debug` to build with this profile.
[profile.release-with-debug]
inherits = "release"
strip = false # Keep debug information in binary
debug = true # Include maximum amount of debug information

# Profile for `cargo coverage`
[profile.coverage]
inherits = "release"
opt-level = 2 # Compile faster
codegen-units = 256 # Compile faster
lto = "thin" # Faster compile time with thin LTO
debug-assertions = true # Make sure `debug_assert!`s pass
overflow-checks = true # Catch arithmetic overflow errors
incremental = true<|MERGE_RESOLUTION|>--- conflicted
+++ resolved
@@ -11,7 +11,7 @@
 keywords = ["JavaScript", "TypeScript", "linter", "minifier", "parser"]
 license = "MIT"
 repository = "https://github.com/oxc-project/oxc"
-rust-version = "1.76" # Support last 6 minor versions.
+rust-version = "1.76"                                                   # Support last 6 minor versions.
 description = "A collection of JavaScript tools written in Rust."
 
 # <https://doc.rust-lang.org/rustc/lints/listing/allowed-by-default.html>
@@ -19,7 +19,10 @@
 absolute_paths_not_starting_with_crate = "warn"
 non_ascii_idents = "warn"
 unit-bindings = "warn"
-unexpected_cfgs = { level = "warn", check-cfg = ['cfg(coverage)', 'cfg(coverage_nightly)'] }
+unexpected_cfgs = { level = "warn", check-cfg = [
+	'cfg(coverage)',
+	'cfg(coverage_nightly)',
+] }
 
 [workspace.lints.clippy]
 all = { level = "warn", priority = -1 }
@@ -28,14 +31,14 @@
 dbg_macro = "warn"
 todo = "warn"
 unimplemented = "warn"
-print_stdout = "warn" # Must be opt-in
-print_stderr = "warn" # Must be opt-in
+print_stdout = "warn"     # Must be opt-in
+print_stderr = "warn"     # Must be opt-in
 allow_attributes = "warn"
 # I like the explicitness of this rule as it removes confusion around `clone`.
 # This increases readability, avoids `clone` mindlessly and heap allocating by accident.
 clone_on_ref_ptr = "warn"
 # These two are mutually exclusive, I like `mod.rs` files for better fuzzy searches on module entries.
-self_named_module_files = "warn" # "-Wclippy::mod_module_files"
+self_named_module_files = "warn"         # "-Wclippy::mod_module_files"
 empty_drop = "warn"
 empty_structs_with_brackets = "warn"
 exit = "warn"
@@ -71,8 +74,8 @@
 # cargo
 cargo = { level = "warn", priority = -1 }
 multiple_crate_versions = "allow"
-cargo_common_metadata = "allow" # FIXME
-doc_lazy_continuation = "allow" # FIXME
+cargo_common_metadata = "allow"           # FIXME
+doc_lazy_continuation = "allow"           # FIXME
 
 [workspace.dependencies]
 # publish = true
@@ -84,11 +87,8 @@
 oxc_codegen = { version = "0.31.0", path = "crates/oxc_codegen" }
 oxc_data_structures = { version = "0.31.0", path = "crates/oxc_data_structures" }
 oxc_diagnostics = { version = "0.31.0", path = "crates/oxc_diagnostics" }
-<<<<<<< HEAD
+oxc_ecmascript = { version = "0.31.0", path = "crates/oxc_ecmascript" }
 oxc_estree = { version = "0.31.0", path = "crates/oxc_estree" }
-=======
-oxc_ecmascript = { version = "0.31.0", path = "crates/oxc_ecmascript" }
->>>>>>> bc66fa90
 oxc_index = { version = "0.31.0", path = "crates/oxc_index" }
 oxc_isolated_declarations = { version = "0.31.0", path = "crates/oxc_isolated_declarations" }
 oxc_mangler = { version = "0.31.0", path = "crates/oxc_mangler" }
@@ -231,22 +231,22 @@
 lto = "fat"
 codegen-units = 1
 strip = "symbols" # Set to `false` for debug information
-debug = false # Set to `true` for debug information
-panic = "abort" # Let it crash and force ourselves to write safe Rust
+debug = false     # Set to `true` for debug information
+panic = "abort"   # Let it crash and force ourselves to write safe Rust
 
 # Profile used for release mode, but with debugging information for profiling
 # and debugging. Use `cargo build --profile=release-with-debug` to build with this profile.
 [profile.release-with-debug]
 inherits = "release"
-strip = false # Keep debug information in binary
-debug = true # Include maximum amount of debug information
+strip = false        # Keep debug information in binary
+debug = true         # Include maximum amount of debug information
 
 # Profile for `cargo coverage`
 [profile.coverage]
 inherits = "release"
-opt-level = 2 # Compile faster
-codegen-units = 256 # Compile faster
-lto = "thin" # Faster compile time with thin LTO
+opt-level = 2           # Compile faster
+codegen-units = 256     # Compile faster
+lto = "thin"            # Faster compile time with thin LTO
 debug-assertions = true # Make sure `debug_assert!`s pass
-overflow-checks = true # Catch arithmetic overflow errors
+overflow-checks = true  # Catch arithmetic overflow errors
 incremental = true