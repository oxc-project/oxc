--- conflicted
+++ resolved
@@ -66,11 +66,7 @@
 project-root       = { version = "0.2.2" }
 quote              = { version = "1.0.33" }
 rayon              = { version = "1.7.0" }
-<<<<<<< HEAD
-regex              = { version = "1.9.4" }
-=======
-regex              = { version = "1.9.3", default-features = false, features = ["std", "perf"] } # remove unicode for smaller binary
->>>>>>> 75af639d
+regex              = { version = "1.9.4", default-features = false, features = ["std", "perf"] } # remove unicode for smaller binary
 rustc-hash         = { version = "1.1.0", default-features = false, features = ["std"] }
 ryu-js             = { version = "0.2.2" }
 ropey              = { version = "1.6.0" }
