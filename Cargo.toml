--- conflicted
+++ resolved
@@ -39,54 +39,6 @@
 oxc_tasks_common = { path = "tasks/common" }
 oxc_vscode       = { path = "editor/vscode/server" }
 
-<<<<<<< HEAD
-bitflags          = { version = "2.3.3" }
-bumpalo           = { version = "3.13.0" }
-clap              = { version = "4.3.19" }
-compact_str       = { version = "0.7.1" }
-convert_case      = { version = "0.6.0" }
-criterion         = { version = "0.5.1", default-features = false }
-crossbeam-channel = { version = "0.5.8" }
-dashmap           = { version = "5.5.0" }
-env_logger        = { version = "0.10.0" }
-flate2            = { version = "1.0.26" }
-futures           = { version = "0.3.28" }
-ignore            = { version = "0.4.20" }
-itertools         = { version = "0.11.0" }
-jemallocator      = { version = "0.5.0" }
-lazy_static       = { version = "1.4.0" }
-miette            = { version = "5.10.0" }
-mimalloc          = { version = "0.1.37" }
-nodejs-resolver   = { version = "0.0.88" }
-num-bigint        = { version = "0.4.3" }
-num-traits        = { version = "0.2.16" }
-phf               = { version = "0.11" }
-pico-args         = { version = "0.5.0" }
-proc-macro2       = { version = "1.0.66" }
-project-root      = { version = "0.2.2" }
-quote             = { version = "1.0.32" }
-rayon             = { version = "1.7.0" }
-regex             = { version = "1.9.1" }
-rustc-hash        = { version = "1.1.0", default-features = false, features = ["std"] }
-ryu-js            = { version = "0.2.2" }
-ropey             = { version = "1.6.0" }
-serde             = { version = "1.0.175" }
-serde_json        = { version = "1.0.103" }
-syn               = { version = "=1" }
-thiserror         = { version = "1.0.44" }
-tokio             = { version = "1" }
-tower-lsp         = { version = "0.19.0", features = ["proposed"] }
-unicode-id-start  = { version = "1.1.0" }
-ureq              = { version = "2.7.1", default-features = false, features = ["tls"] }
-url               = { version = "2.4.0" }
-walkdir           = { version = "2.3.3" }
-indexmap          = { version = "2.0.0" }
-index_vec         = { version = "0.1.3" }
-static_assertions = { version = "1.1.0" }
-stacker           = { version = "0.1.15" }
-trustfall         = { version = "0.6.0" }
-
-=======
 bitflags           = { version = "2.3.3" }
 bumpalo            = { version = "3.13.0" }
 clap               = { version = "4.3.19" }
@@ -133,7 +85,7 @@
 stacker            = { version = "0.1.15" }
 tracing            = { version = "0.1" }
 tracing-subscriber = { version = "0.3" }
->>>>>>> 17a6f63c
+trustfall         = { version = "0.6.0" }
 
 [profile.release.package.oxc_wasm]
 opt-level = 'z'
