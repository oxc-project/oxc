--- conflicted
+++ resolved
@@ -17,7 +17,6 @@
 #[napi(object)]
 #[derive(Default, Clone, Copy)]
 pub struct IsolatedDeclarationsOptions {
-<<<<<<< HEAD
     /// Do not emit declarations for code that has an @internal annotation in its JSDoc comment.
     /// This is an internal compiler option; use at your own risk, because the compiler does not check that the result is valid.
     ///
@@ -26,10 +25,7 @@
     /// See <https://www.typescriptlang.org/tsconfig/#stripInternal>
     pub strip_internal: Option<bool>,
 
-    pub sourcemap: bool,
-=======
     pub sourcemap: Option<bool>,
->>>>>>> ae891452
 }
 
 /// TypeScript Isolated Declarations for Standalone DTS Emit
