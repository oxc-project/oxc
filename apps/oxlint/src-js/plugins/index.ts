<<<<<<< HEAD
import { lintFile } from './lint.js';
import { clearLoadedPlugin, loadPlugin } from './load.js';
=======
import { lintFile } from "./lint.js";
import { loadPlugin } from "./load.js";
>>>>>>> 8810bd5b

export { clearLoadedPlugin, lintFile, loadPlugin };<|MERGE_RESOLUTION|>--- conflicted
+++ resolved
@@ -1,9 +1,4 @@
-<<<<<<< HEAD
-import { lintFile } from './lint.js';
-import { clearLoadedPlugin, loadPlugin } from './load.js';
-=======
 import { lintFile } from "./lint.js";
-import { loadPlugin } from "./load.js";
->>>>>>> 8810bd5b
+import { clearLoadedPlugin, loadPlugin } from "./load.js";
 
 export { clearLoadedPlugin, lintFile, loadPlugin };