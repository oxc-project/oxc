use std::{
    env,
    io::BufWriter,
    path::{Path, PathBuf},
    time::Instant,
};

use ignore::gitignore::Gitignore;
use oxc_diagnostics::{DiagnosticService, GraphicalReportHandler};
use oxc_linter::{
    loader::LINT_PARTIAL_LOADER_EXT, AllowWarnDeny, InvalidFilterKind, LintFilter, LintService,
    LintServiceOptions, Linter, LinterBuilder, Oxlintrc,
};
use oxc_span::VALID_EXTENSIONS;

use crate::{
    cli::{
        CliRunResult, LintCommand, LintResult, MiscOptions, OutputFormat, OutputOptions, Runner,
        WarningOptions,
    },
    walk::{Extensions, Walk},
};

pub struct LintRunner {
    options: LintCommand,
    cwd: PathBuf,
}

impl Runner for LintRunner {
    type Options = LintCommand;

    fn new(options: Self::Options) -> Self {
        Self { options, cwd: env::current_dir().expect("Failed to get current working directory") }
    }

    fn run(self) -> CliRunResult {
        if self.options.list_rules {
            let mut stdout = BufWriter::new(std::io::stdout());
            if self.options.output_options.format == OutputFormat::Json {
                Linter::print_rules_json(&mut stdout);
            } else {
                Linter::print_rules(&mut stdout);
            }
            return CliRunResult::None;
        }

        let LintCommand {
            paths,
            filter,
            basic_options,
            warning_options,
            ignore_options,
            fix_options,
            enable_plugins,
            output_options,
            misc_options,
            ..
        } = self.options;

        let mut paths = paths;
        let provided_path_count = paths.len();
        let now = Instant::now();

        // The ignore crate whitelists explicit paths, but priority
        // should be given to the ignore file. Many users lint
        // automatically and pass a list of changed files explicitly.
        // To accommodate this, unless `--no-ignore` is passed,
        // pre-filter the paths.
        if !paths.is_empty() && !ignore_options.no_ignore {
            let (ignore, _err) = Gitignore::new(&ignore_options.ignore_path);
            paths.retain(|p| if p.is_dir() { true } else { !ignore.matched(p, false).is_ignore() });
        }

        // Append cwd to all paths
        paths = paths
            .into_iter()
            .map(|x| {
                let mut path_with_cwd = self.cwd.clone();
                path_with_cwd.push(x);
                path_with_cwd
            })
            .collect();

        if paths.is_empty() {
            // If explicit paths were provided, but all have been
            // filtered, return early.
            if provided_path_count > 0 {
                return CliRunResult::LintResult(LintResult {
                    duration: now.elapsed(),
                    deny_warnings: warning_options.deny_warnings,
                    ..LintResult::default()
                });
            }

            paths.push(self.cwd.clone());
        }

        let filter = match Self::get_filters(filter) {
            Ok(filter) => filter,
            Err(e) => return e,
        };

        let extensions = VALID_EXTENSIONS
            .iter()
            .chain(LINT_PARTIAL_LOADER_EXT.iter())
            .copied()
            .collect::<Vec<&'static str>>();

        let config_search_result =
            Self::find_oxlint_config(&self.cwd, basic_options.config.as_ref());

        if let Err(err) = config_search_result {
            return err;
        }

        let mut oxlintrc = config_search_result.unwrap();

        let ignore_paths = oxlintrc
            .ignore_patterns
            .iter()
            .map(|value| oxlintrc.path.parent().unwrap().join(value))
            .collect::<Vec<_>>();
        let paths = Walk::new(&paths, &ignore_options, &ignore_paths)
            .with_extensions(Extensions(extensions))
            .paths();

        let number_of_files = paths.len();

        enable_plugins.apply_overrides(&mut oxlintrc.plugins);

        let oxlintrc_for_print =
            if misc_options.print_config { Some(oxlintrc.clone()) } else { None };
        let builder = LinterBuilder::from_oxlintrc(false, oxlintrc)
            .with_filters(filter)
            .with_fix(fix_options.fix_kind());

        if let Some(basic_config_file) = oxlintrc_for_print {
            return CliRunResult::PrintConfigResult {
                config_file: builder.resolve_final_config_file(basic_config_file),
            };
        }

        let mut options = LintServiceOptions::new(self.cwd, paths)
            .with_cross_module(builder.plugins().has_import());

        let linter = builder.build();

        let tsconfig = basic_options.tsconfig;
        if let Some(path) = tsconfig.as_ref() {
            if path.is_file() {
                options = options.with_tsconfig(path);
            } else {
                let path = if path.is_relative() { options.cwd().join(path) } else { path.clone() };
                return CliRunResult::InvalidOptions {
                    message: format!(
                        "The tsconfig file {path:?} does not exist, Please provide a valid tsconfig file.",
                    ),
                };
            }
        }

        let lint_service = LintService::new(linter, options);
        let mut diagnostic_service =
            Self::get_diagnostic_service(&warning_options, &output_options, &misc_options);

        // Spawn linting in another thread so diagnostics can be printed immediately from diagnostic_service.run.
        rayon::spawn({
            let tx_error = diagnostic_service.sender().clone();
            let lint_service = lint_service.clone();
            move || {
                lint_service.run(&tx_error);
            }
        });
        diagnostic_service.run();

        CliRunResult::LintResult(LintResult {
            duration: now.elapsed(),
            number_of_rules: lint_service.linter().number_of_rules(),
            number_of_files,
            number_of_warnings: diagnostic_service.warnings_count(),
            number_of_errors: diagnostic_service.errors_count(),
            max_warnings_exceeded: diagnostic_service.max_warnings_exceeded(),
            deny_warnings: warning_options.deny_warnings,
            print_summary: matches!(output_options.format, OutputFormat::Default),
        })
    }
}

impl LintRunner {
    const DEFAULT_OXLINTRC: &'static str = ".oxlintrc.json";

    #[must_use]
    pub fn with_cwd(mut self, cwd: PathBuf) -> Self {
        self.cwd = cwd;
        self
    }

    fn get_diagnostic_service(
        warning_options: &WarningOptions,
        output_options: &OutputOptions,
        misc_options: &MiscOptions,
    ) -> DiagnosticService {
        let mut diagnostic_service = DiagnosticService::default()
            .with_quiet(warning_options.quiet)
            .with_silent(misc_options.silent)
            .with_max_warnings(warning_options.max_warnings);

        match output_options.format {
            OutputFormat::Default => {}
            OutputFormat::Json => diagnostic_service.set_json_reporter(),
            OutputFormat::Unix => diagnostic_service.set_unix_reporter(),
            OutputFormat::Checkstyle => diagnostic_service.set_checkstyle_reporter(),
            OutputFormat::Github => diagnostic_service.set_github_reporter(),
        }
        diagnostic_service
    }

    // moved into a separate function for readability, but it's only ever used
    // in one place.
    fn get_filters(
        filters_arg: Vec<(AllowWarnDeny, String)>,
    ) -> Result<Vec<LintFilter>, CliRunResult> {
        let mut filters = Vec::with_capacity(filters_arg.len());

        for (severity, filter_arg) in filters_arg {
            match LintFilter::new(severity, filter_arg) {
                Ok(filter) => {
                    filters.push(filter);
                }
                Err(InvalidFilterKind::Empty) => {
                    return Err(CliRunResult::InvalidOptions {
                        message: format!("Cannot {severity} an empty filter."),
                    });
                }
                Err(InvalidFilterKind::PluginMissing(filter)) => {
                    return Err(CliRunResult::InvalidOptions {
                        message: format!(
                            "Failed to {severity} filter {filter}: Plugin name is missing. Expected <plugin>/<rule>"
                        ),
                    });
                }
                Err(InvalidFilterKind::RuleMissing(filter)) => {
                    return Err(CliRunResult::InvalidOptions {
                        message: format!(
                            "Failed to {severity} filter {filter}: Rule name is missing. Expected <plugin>/<rule>"
                        ),
                    });
                }
            }
        }

        Ok(filters)
    }

    // finds the oxlint config
    // when config is provided, but not found, an CliRunResult is returned, else the oxlintrc config file is returned
    // when no config is provided, it will search for the default file names in the current working directory
    // when no file is found, the default configuration is returned
    fn find_oxlint_config(cwd: &Path, config: Option<&PathBuf>) -> Result<Oxlintrc, CliRunResult> {
        if let Some(config_path) = config {
            return match Oxlintrc::from_file(config_path) {
                Ok(config) => Ok(config),
                Err(diagnostic) => {
                    let handler = GraphicalReportHandler::new();
                    let mut err = String::new();
                    handler.render_report(&mut err, &diagnostic).unwrap();
                    return Err(CliRunResult::InvalidOptions {
                        message: format!("Failed to parse configuration file.\n{err}"),
                    });
                }
            };
        }

        // no config argument is provided,
        // auto detect default config file from current work directory
        // or return the default configuration, when no valid file is found
        let mut config_path = cwd.to_path_buf();
        config_path.push(Self::DEFAULT_OXLINTRC);

        Oxlintrc::from_file(&config_path).or_else(|_| Ok(Oxlintrc::default()))
    }
}

#[cfg(all(test, not(target_os = "windows")))]
mod test {
    use std::env;

    use super::LintRunner;
    use crate::cli::{lint_command, CliRunResult, LintResult, Runner};

    fn test(args: &[&str]) -> LintResult {
        let mut new_args = vec!["--silent"];
        new_args.extend(args);
        let options = lint_command().run_inner(new_args.as_slice()).unwrap();
        match LintRunner::new(options).run() {
            CliRunResult::LintResult(lint_result) => lint_result,
            other => panic!("{other:?}"),
        }
    }

    fn test_with_cwd(cwd: &str, args: &[&str]) -> LintResult {
        let mut new_args = vec!["--silent"];
        new_args.extend(args);
        let options = lint_command().run_inner(new_args.as_slice()).unwrap();

        let mut current_cwd = env::current_dir().unwrap();
        current_cwd.push(cwd);

        match LintRunner::new(options).with_cwd(current_cwd).run() {
            CliRunResult::LintResult(lint_result) => lint_result,
            other => panic!("{other:?}"),
        }
    }

    fn test_invalid_options(args: &[&str]) -> String {
        let mut new_args = vec!["--quiet"];
        new_args.extend(args);
        let options = lint_command().run_inner(new_args.as_slice()).unwrap();
        match LintRunner::new(options).run() {
            CliRunResult::InvalidOptions { message } => message,
            other => {
                panic!("Expected InvalidOptions, got {other:?}");
            }
        }
    }

    #[test]
    fn no_arg() {
        let args = &[];
        let result = test(args);
        assert!(result.number_of_rules > 0);
        assert!(result.number_of_warnings > 0);
        assert_eq!(result.number_of_errors, 0);
    }

    #[test]
    fn dir() {
        let args = &["fixtures/linter"];
        let result = test(args);
        assert!(result.number_of_rules > 0);
        assert_eq!(result.number_of_files, 3);
        assert_eq!(result.number_of_warnings, 3);
        assert_eq!(result.number_of_errors, 0);
    }

    #[test]
    fn cwd() {
        let args = &["debugger.js"];
        let result = test_with_cwd("fixtures/linter", args);
        assert!(result.number_of_rules > 0);
        assert_eq!(result.number_of_files, 1);
        assert_eq!(result.number_of_warnings, 1);
        assert_eq!(result.number_of_errors, 0);
    }

    #[test]
    fn file() {
        let args = &["fixtures/linter/debugger.js"];
        let result = test(args);
        assert_eq!(result.number_of_files, 1);
        assert_eq!(result.number_of_warnings, 1);
        assert_eq!(result.number_of_errors, 0);
    }

    #[test]
    fn multi_files() {
        let args = &["fixtures/linter/debugger.js", "fixtures/linter/nan.js"];
        let result = test(args);
        assert_eq!(result.number_of_files, 2);
        assert_eq!(result.number_of_warnings, 2);
        assert_eq!(result.number_of_errors, 0);
    }

    #[test]
    fn wrong_extension() {
        let args = &["foo.asdf"];
        let result = test(args);
        assert_eq!(result.number_of_files, 0);
        assert_eq!(result.number_of_warnings, 0);
        assert_eq!(result.number_of_errors, 0);
    }

    #[test]
    fn ignore_pattern() {
        let args =
            &["--ignore-pattern", "**/*.js", "--ignore-pattern", "**/*.vue", "fixtures/linter"];
        let result = test(args);
        assert_eq!(result.number_of_files, 0);
        assert_eq!(result.number_of_warnings, 0);
        assert_eq!(result.number_of_errors, 0);
    }

    /// When a file is explicitly passed as a path and `--no-ignore`
    /// is not present, the ignore file should take precedence.
    /// See https://github.com/oxc-project/oxc/issues/1124
    #[test]
    fn ignore_file_overrides_explicit_args() {
        let args = &["--ignore-path", "fixtures/linter/.customignore", "fixtures/linter/nan.js"];
        let result = test(args);
        assert_eq!(result.number_of_files, 0);
        assert_eq!(result.number_of_warnings, 0);
        assert_eq!(result.number_of_errors, 0);
    }

    #[test]
    fn ignore_file_no_ignore() {
        let args = &[
            "--ignore-path",
            "fixtures/linter/.customignore",
            "--no-ignore",
            "fixtures/linter/nan.js",
        ];
        let result = test(args);
        assert_eq!(result.number_of_files, 1);
        assert_eq!(result.number_of_warnings, 1);
        assert_eq!(result.number_of_errors, 0);
    }

    #[test]
    fn ignore_flow() {
        let args = &["--import-plugin", "fixtures/flow/index.mjs"];
        let result = test(args);
        assert_eq!(result.number_of_files, 1);
        assert_eq!(result.number_of_warnings, 0);
        assert_eq!(result.number_of_errors, 0);
    }

    #[test]
    // https://github.com/oxc-project/oxc/issues/7406
    fn ignore_flow_import_plugin_directory() {
        let args = &["--import-plugin", "-A all", "-D no-cycle", "fixtures/flow/"];
        let result = test(args);
        assert_eq!(result.number_of_files, 2);
        assert_eq!(result.number_of_warnings, 0);
        assert_eq!(result.number_of_errors, 0);
    }

    #[test]
    fn filter_allow_all() {
        let args = &["-A", "all", "fixtures/linter"];
        let result = test(args);
        assert!(result.number_of_files > 0);
        assert_eq!(result.number_of_warnings, 0);
        assert_eq!(result.number_of_errors, 0);
    }

    #[test]
    fn filter_allow_one() {
        let args = &["-W", "correctness", "-A", "no-debugger", "fixtures/linter/debugger.js"];
        let result = test(args);
        assert_eq!(result.number_of_files, 1);
        assert_eq!(result.number_of_warnings, 0);
        assert_eq!(result.number_of_errors, 0);
    }

    #[test]
    fn filter_error() {
        let args = &["-D", "correctness", "fixtures/linter/debugger.js"];
        let result = test(args);
        assert_eq!(result.number_of_files, 1);
        assert_eq!(result.number_of_warnings, 0);
        assert_eq!(result.number_of_errors, 1);
    }

    #[test]
    fn eslintrc_error() {
        let args = &["-c", "fixtures/linter/eslintrc.json", "fixtures/linter/debugger.js"];
        let result = test(args);
        assert_eq!(result.number_of_files, 1);
        assert_eq!(result.number_of_warnings, 0);
        assert_eq!(result.number_of_errors, 1);
    }

    #[test]
    fn eslintrc_off() {
        let args = &["-c", "fixtures/eslintrc_off/eslintrc.json", "fixtures/eslintrc_off/test.js"];
        let result = test(args);
        assert_eq!(result.number_of_files, 1);
        assert_eq!(result.number_of_warnings, 1); // triggered by no_empty_file
        assert_eq!(result.number_of_errors, 0);
    }

    #[test]
    fn oxlint_config_auto_detection() {
        let args = &["debugger.js"];
        let result = test_with_cwd("fixtures/auto_config_detection", args);
        assert_eq!(result.number_of_files, 1);
        assert_eq!(result.number_of_warnings, 0);
        assert_eq!(result.number_of_errors, 1);
    }

    #[test]
    fn eslintrc_no_undef() {
        let args = &[
            "-W",
            "no-undef",
            "-c",
            "fixtures/no_undef/eslintrc.json",
            "fixtures/no_undef/test.js",
        ];
        let result = test(args);
        assert_eq!(result.number_of_files, 1);
        assert_eq!(result.number_of_warnings, 1);
        assert_eq!(result.number_of_errors, 0);
    }

    #[test]
    fn eslintrc_no_env() {
        let args = &[
            "-W",
            "no-undef",
            "-c",
            "fixtures/eslintrc_env/eslintrc_no_env.json",
            "fixtures/eslintrc_env/test.js",
        ];
        let result = test(args);
        assert_eq!(result.number_of_files, 1);
        assert_eq!(result.number_of_warnings, 1);
        assert_eq!(result.number_of_errors, 0);
    }

    #[test]
    fn eslintrc_with_env() {
        let args = &[
            "-c",
            "fixtures/eslintrc_env/eslintrc_env_browser.json",
            "fixtures/eslintrc_env/test.js",
        ];
        let result = test(args);
        assert_eq!(result.number_of_files, 1);
        assert_eq!(result.number_of_warnings, 0);
        assert_eq!(result.number_of_errors, 0);
    }

    #[test]
    fn no_empty_allow_empty_catch() {
        let args = &[
            "-c",
            "fixtures/no_empty_allow_empty_catch/eslintrc.json",
            "-W",
            "no-empty",
            "fixtures/no_empty_allow_empty_catch/test.js",
        ];
        let result = test(args);
        assert_eq!(result.number_of_files, 1);
        assert_eq!(result.number_of_warnings, 0);
        assert_eq!(result.number_of_errors, 0);
    }

    #[test]
    fn no_empty_disallow_empty_catch() {
        let args = &[
            "-c",
            "fixtures/no_empty_disallow_empty_catch/eslintrc.json",
            "-W",
            "no-empty",
            "fixtures/no_empty_disallow_empty_catch/test.js",
        ];
        let result = test(args);
        assert_eq!(result.number_of_files, 1);
        assert_eq!(result.number_of_warnings, 1);
        assert_eq!(result.number_of_errors, 0);
    }

    #[test]
    fn no_console_off() {
        let args =
            &["-c", "fixtures/no_console_off/eslintrc.json", "fixtures/no_console_off/test.js"];
        let result = test(args);
        assert_eq!(result.number_of_files, 1);
        assert_eq!(result.number_of_warnings, 0);
        assert_eq!(result.number_of_errors, 0);
    }

    #[test]
    fn typescript_eslint() {
        let args = &[
            "-c",
            "fixtures/typescript_eslint/eslintrc.json",
            "fixtures/typescript_eslint/test.ts",
        ];
        let result = test(args);
        assert_eq!(result.number_of_files, 1);
        assert_eq!(result.number_of_warnings, 3);
        assert_eq!(result.number_of_errors, 0);
    }

    #[test]
    fn typescript_eslint_off() {
        let args = &[
            "-c",
            "fixtures/typescript_eslint/eslintrc.json",
            "--disable-typescript-plugin",
            "fixtures/typescript_eslint/test.ts",
        ];
        test(args);
    }

    #[test]
    fn lint_vue_file() {
        let args = &["fixtures/vue/debugger.vue"];
        let result = test(args);
        assert_eq!(result.number_of_files, 1);
        assert_eq!(result.number_of_warnings, 2);
        assert_eq!(result.number_of_errors, 0);
    }

    #[test]
    fn lint_empty_vue_file() {
        let args = &["fixtures/vue/empty.vue"];
        let result = test(args);
        assert_eq!(result.number_of_files, 1);
        assert_eq!(result.number_of_warnings, 0);
        assert_eq!(result.number_of_errors, 0);
    }

    #[test]
    fn lint_astro_file() {
        let args = &["fixtures/astro/debugger.astro"];
        let result = test(args);
        assert_eq!(result.number_of_files, 1);
        assert_eq!(result.number_of_warnings, 4);
        assert_eq!(result.number_of_errors, 0);
    }

    #[test]
    fn lint_svelte_file() {
        let args = &["fixtures/svelte/debugger.svelte"];
        let result = test(args);
        assert_eq!(result.number_of_files, 1);
        assert_eq!(result.number_of_warnings, 2);
        assert_eq!(result.number_of_errors, 0);
    }

    #[test]
    fn test_tsconfig_option() {
        // passed
        test(&["--tsconfig", "fixtures/tsconfig/tsconfig.json"]);

        // failed
        assert!(test_invalid_options(&["--tsconfig", "oxc/tsconfig.json"])
            .contains("oxc/tsconfig.json\" does not exist, Please provide a valid tsconfig file."));
    }

    #[test]
    fn test_enable_vitest_rule_without_plugin() {
        let args = &[
            "-c",
            "fixtures/eslintrc_vitest_replace/eslintrc.json",
            "fixtures/eslintrc_vitest_replace/foo.test.js",
        ];
        test(args);
    }

    #[test]
    fn test_enable_vitest_plugin() {
        let args = &[
            "--vitest-plugin",
            "-c",
            "fixtures/eslintrc_vitest_replace/eslintrc.json",
            "fixtures/eslintrc_vitest_replace/foo.test.js",
        ];
        let result = test(args);
        assert_eq!(result.number_of_files, 1);
        assert_eq!(result.number_of_errors, 1);
    }

    #[test]
    fn test_import_plugin_enabled_in_config() {
        let args = &["-c", "fixtures/import/.oxlintrc.json", "fixtures/import/test.js"];
        let result = test(args);
        assert_eq!(result.number_of_files, 1);
        assert_eq!(result.number_of_warnings, 0);
        assert_eq!(result.number_of_errors, 1);
    }

    #[test]
    fn test_fix() {
        use std::fs;
        let file = "fixtures/linter/fix.js";
        let args = &["--fix", file];
        let content = fs::read_to_string(file).unwrap();
        assert_eq!(&content, "debugger\n");

        // Apply fix to the file.
        let _ = test(args);
        assert_eq!(fs::read_to_string(file).unwrap(), "\n");

        // File should not be modified if no fix is applied.
        let modified_before = fs::metadata(file).unwrap().modified().unwrap();
        let _ = test(args);
        let modified_after = fs::metadata(file).unwrap().modified().unwrap();
        assert_eq!(modified_before, modified_after);

        // Write the file back.
        fs::write(file, content).unwrap();
    }

    #[test]
    fn test_print_config_ban_all_rules() {
        let args = &["-A", "all", "--print-config"];
        let options = lint_command().run_inner(args).unwrap();
        let ret = LintRunner::new(options).run();
        let CliRunResult::PrintConfigResult { config_file: config } = ret else {
            panic!("Expected PrintConfigResult, got {ret:?}")
        };

        let expect_json =
            std::fs::read_to_string("fixtures/print_config/normal/expect.json").unwrap();
        assert_eq!(config, expect_json.trim());
    }

    #[test]
    fn test_print_config_ban_rules() {
        let args = &[
            "-c",
            "fixtures/print_config/ban_rules/eslintrc.json",
            "-A",
            "all",
            "-D",
            "eqeqeq",
            "--print-config",
        ];
        let options = lint_command().run_inner(args).unwrap();
        let ret = LintRunner::new(options).run();
        let CliRunResult::PrintConfigResult { config_file: config } = ret else {
            panic!("Expected PrintConfigResult, got {ret:?}")
        };

        let expect_json =
            std::fs::read_to_string("fixtures/print_config/ban_rules/expect.json").unwrap();
        assert_eq!(config, expect_json.trim());
    }

    #[test]
    fn test_overrides() {
        let result =
            test(&["-c", "fixtures/overrides/.oxlintrc.json", "fixtures/overrides/test.js"]);
        assert_eq!(result.number_of_files, 1);
        assert_eq!(result.number_of_warnings, 0);
        assert_eq!(result.number_of_errors, 1);

        let result =
            test(&["-c", "fixtures/overrides/.oxlintrc.json", "fixtures/overrides/test.ts"]);
        assert_eq!(result.number_of_files, 1);
        assert_eq!(result.number_of_warnings, 1);
        assert_eq!(result.number_of_errors, 1);

        let result =
            test(&["-c", "fixtures/overrides/.oxlintrc.json", "fixtures/overrides/other.jsx"]);
        assert_eq!(result.number_of_files, 1);
        assert_eq!(result.number_of_warnings, 0);
        assert_eq!(result.number_of_errors, 1);
    }

    #[test]
    fn test_overrides_directories() {
        let result =
            test(&["-c", "fixtures/overrides/directories-config.json", "fixtures/overrides"]);
        assert_eq!(result.number_of_files, 7);
        assert_eq!(result.number_of_warnings, 2);
        assert_eq!(result.number_of_errors, 2);
    }

    #[test]
    fn test_config_ignore_patterns_extension() {
        let result = test(&[
            "-c",
            "fixtures/config_ignore_patterns/ignore_extension/eslintrc.json",
            "fixtures/config_ignore_patterns/ignore_extension",
        ]);
        assert_eq!(result.number_of_files, 1);
    }

    #[test]
    fn test_config_ignore_patterns_directory() {
        let result = test(&[
            "-c",
            "fixtures/config_ignore_patterns/ignore_directory/eslintrc.json",
            "fixtures/config_ignore_patterns/ignore_directory",
        ]);
        assert_eq!(result.number_of_files, 1);
    }

<<<<<<< HEAD
    #[test]
    fn test_jest_and_vitest_alias_rules() {
        let args = &[
            "-c",
            "fixtures/jest_and_vitest_alias_rules/oxlint-jest.json",
            "fixtures/jest_and_vitest_alias_rules/test.js",
        ];
        let result = test(args);
        assert_eq!(result.number_of_files, 1);
        assert_eq!(result.number_of_warnings, 0);
        assert_eq!(result.number_of_errors, 1);

        let args = &[
            "-c",
            "fixtures/jest_and_vitest_alias_rules/oxlint-vitest.json",
            "fixtures/jest_and_vitest_alias_rules/test.js",
        ];
        let result = test(args);
        assert_eq!(result.number_of_files, 1);
        assert_eq!(result.number_of_warnings, 0);
        assert_eq!(result.number_of_errors, 1);
=======
    // Issue: <https://github.com/oxc-project/oxc/pull/7566>
    #[test]
    fn ignore_path_with_relative_files() {
        let args = &[
            "--ignore-path",
            "fixtures/issue_7566/.oxlintignore",
            "fixtures/issue_7566/tests/main.js",
            "fixtures/issue_7566/tests/function/main.js",
        ];
        let result = test(args);
        assert_eq!(result.number_of_files, 0);
        assert_eq!(result.number_of_warnings, 0);
        assert_eq!(result.number_of_errors, 0);
>>>>>>> 33e5a49c
    }
}<|MERGE_RESOLUTION|>--- conflicted
+++ resolved
@@ -782,29 +782,6 @@
         assert_eq!(result.number_of_files, 1);
     }
 
-<<<<<<< HEAD
-    #[test]
-    fn test_jest_and_vitest_alias_rules() {
-        let args = &[
-            "-c",
-            "fixtures/jest_and_vitest_alias_rules/oxlint-jest.json",
-            "fixtures/jest_and_vitest_alias_rules/test.js",
-        ];
-        let result = test(args);
-        assert_eq!(result.number_of_files, 1);
-        assert_eq!(result.number_of_warnings, 0);
-        assert_eq!(result.number_of_errors, 1);
-
-        let args = &[
-            "-c",
-            "fixtures/jest_and_vitest_alias_rules/oxlint-vitest.json",
-            "fixtures/jest_and_vitest_alias_rules/test.js",
-        ];
-        let result = test(args);
-        assert_eq!(result.number_of_files, 1);
-        assert_eq!(result.number_of_warnings, 0);
-        assert_eq!(result.number_of_errors, 1);
-=======
     // Issue: <https://github.com/oxc-project/oxc/pull/7566>
     #[test]
     fn ignore_path_with_relative_files() {
@@ -818,6 +795,28 @@
         assert_eq!(result.number_of_files, 0);
         assert_eq!(result.number_of_warnings, 0);
         assert_eq!(result.number_of_errors, 0);
->>>>>>> 33e5a49c
+    }
+
+    #[test]
+    fn test_jest_and_vitest_alias_rules() {
+        let args = &[
+            "-c",
+            "fixtures/jest_and_vitest_alias_rules/oxlint-jest.json",
+            "fixtures/jest_and_vitest_alias_rules/test.js",
+        ];
+        let result = test(args);
+        assert_eq!(result.number_of_files, 1);
+        assert_eq!(result.number_of_warnings, 0);
+        assert_eq!(result.number_of_errors, 1);
+
+        let args = &[
+            "-c",
+            "fixtures/jest_and_vitest_alias_rules/oxlint-vitest.json",
+            "fixtures/jest_and_vitest_alias_rules/test.js",
+        ];
+        let result = test(args);
+        assert_eq!(result.number_of_files, 1);
+        assert_eq!(result.number_of_warnings, 0);
+        assert_eq!(result.number_of_errors, 1);
     }
 }