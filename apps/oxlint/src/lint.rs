use std::{
<<<<<<< HEAD
    env,
    io::{BufWriter, Write},
=======
    env, fs,
    io::BufWriter,
>>>>>>> 65854630
    path::{Path, PathBuf},
    time::Instant,
};

use ignore::gitignore::Gitignore;
use oxc_diagnostics::{DiagnosticService, GraphicalReportHandler};
use oxc_linter::{
    loader::LINT_PARTIAL_LOADER_EXT, AllowWarnDeny, ConfigStoreBuilder, InvalidFilterKind,
    LintFilter, LintOptions, LintService, LintServiceOptions, Linter, Oxlintrc,
};
use oxc_span::VALID_EXTENSIONS;

use crate::{
    cli::{CliRunResult, LintCommand, LintResult, MiscOptions, Runner, WarningOptions},
    output_formatter::{OutputFormat, OutputFormatter},
    walk::{Extensions, Walk},
};

#[derive(Debug)]
pub struct LintRunner {
    options: LintCommand,
    cwd: PathBuf,
}

impl Runner for LintRunner {
    type Options = LintCommand;

    fn new(options: Self::Options) -> Self {
        Self { options, cwd: env::current_dir().expect("Failed to get current working directory") }
    }

    fn run(self) -> CliRunResult {
        let format_str = self.options.output_options.format;
        let mut output_formatter = OutputFormatter::new(format_str);

        // stdio is blocked by LineWriter, use a BufWriter to reduce syscalls.
        // See `https://github.com/rust-lang/rust/issues/60673`.
        let mut stdout = BufWriter::new(std::io::stdout());

        if self.options.list_rules {
            output_formatter.all_rules(&mut stdout);
            stdout.flush().unwrap();
            return CliRunResult::None;
        }

        let LintCommand {
            paths,
            filter,
            basic_options,
            warning_options,
            ignore_options,
            fix_options,
            enable_plugins,
            output_options,
            misc_options,
            ..
        } = self.options;

        let mut paths = paths;
        let provided_path_count = paths.len();
        let now = Instant::now();

        // The ignore crate whitelists explicit paths, but priority
        // should be given to the ignore file. Many users lint
        // automatically and pass a list of changed files explicitly.
        // To accommodate this, unless `--no-ignore` is passed,
        // pre-filter the paths.
        if !paths.is_empty() && !ignore_options.no_ignore {
            let (ignore, _err) = Gitignore::new(&ignore_options.ignore_path);
            paths.retain(|p| if p.is_dir() { true } else { !ignore.matched(p, false).is_ignore() });
        }

        // Append cwd to all paths
        paths = paths.into_iter().map(|x| self.cwd.join(x)).collect();

        if paths.is_empty() {
            // If explicit paths were provided, but all have been
            // filtered, return early.
            if provided_path_count > 0 {
                return CliRunResult::LintResult(LintResult {
                    duration: now.elapsed(),
                    deny_warnings: warning_options.deny_warnings,
                    ..LintResult::default()
                });
            }

            paths.push(self.cwd.clone());
        }

        let filter = match Self::get_filters(filter) {
            Ok(filter) => filter,
            Err(e) => return e,
        };

        let extensions = VALID_EXTENSIONS
            .iter()
            .chain(LINT_PARTIAL_LOADER_EXT.iter())
            .copied()
            .collect::<Vec<&'static str>>();

        let config_search_result =
            Self::find_oxlint_config(&self.cwd, basic_options.config.as_ref());

        if let Err(err) = config_search_result {
            return err;
        }

        let mut oxlintrc = config_search_result.unwrap();
        let oxlint_wd = oxlintrc.path.parent().unwrap_or(&self.cwd).to_path_buf();

        let paths = Walk::new(&oxlint_wd, &paths, &ignore_options, &oxlintrc.ignore_patterns)
            .with_extensions(Extensions(extensions))
            .paths();

        let number_of_files = paths.len();

        enable_plugins.apply_overrides(&mut oxlintrc.plugins);

        let oxlintrc_for_print = if misc_options.print_config || basic_options.init {
            Some(oxlintrc.clone())
        } else {
            None
        };
        let config_builder =
            ConfigStoreBuilder::from_oxlintrc(false, oxlintrc).with_filters(filter);

        if let Some(basic_config_file) = oxlintrc_for_print {
            let config_file = config_builder.resolve_final_config_file(basic_config_file);
            if misc_options.print_config {
                return CliRunResult::PrintConfigResult { config_file };
            } else if basic_options.init {
                match fs::write(Self::DEFAULT_OXLINTRC, config_file) {
                    Ok(()) => {
                        return CliRunResult::ConfigFileInitResult {
                            message: "Configuration file created".to_string(),
                        }
                    }
                    Err(_) => {
                        return CliRunResult::ConfigFileInitResult {
                            message: "Failed to create configuration file".to_string(),
                        }
                    }
                }
            }
        }

        let mut options = LintServiceOptions::new(self.cwd, paths)
            .with_cross_module(config_builder.plugins().has_import());

        let lint_config = match config_builder.build() {
            Ok(config) => config,
            Err(diagnostic) => {
                let handler = GraphicalReportHandler::new();
                let mut err = String::new();
                handler.render_report(&mut err, &diagnostic).unwrap();
                return CliRunResult::InvalidOptions {
                    message: format!("Failed to parse configuration file.\n{err}"),
                };
            }
        };

        let linter =
            Linter::new(LintOptions::default(), lint_config).with_fix(fix_options.fix_kind());

        let tsconfig = basic_options.tsconfig;
        if let Some(path) = tsconfig.as_ref() {
            if path.is_file() {
                options = options.with_tsconfig(path);
            } else {
                let path = if path.is_relative() { options.cwd().join(path) } else { path.clone() };
                return CliRunResult::InvalidOptions {
                    message: format!(
                        "The tsconfig file {path:?} does not exist, Please provide a valid tsconfig file.",
                    ),
                };
            }
        }

        let lint_service = LintService::new(linter, options);
        let mut diagnostic_service =
            Self::get_diagnostic_service(&output_formatter, &warning_options, &misc_options);

        // Spawn linting in another thread so diagnostics can be printed immediately from diagnostic_service.run.
        rayon::spawn({
            let tx_error = diagnostic_service.sender().clone();
            let lint_service = lint_service.clone();
            move || {
                lint_service.run(&tx_error);
            }
        });
        diagnostic_service.run(&mut stdout);

        CliRunResult::LintResult(LintResult {
            duration: now.elapsed(),
            number_of_rules: lint_service.linter().number_of_rules(),
            number_of_files,
            number_of_warnings: diagnostic_service.warnings_count(),
            number_of_errors: diagnostic_service.errors_count(),
            max_warnings_exceeded: diagnostic_service.max_warnings_exceeded(),
            deny_warnings: warning_options.deny_warnings,
            print_summary: matches!(output_options.format, OutputFormat::Default),
        })
    }
}

impl LintRunner {
    const DEFAULT_OXLINTRC: &'static str = ".oxlintrc.json";

    #[must_use]
    pub fn with_cwd(mut self, cwd: PathBuf) -> Self {
        self.cwd = cwd;
        self
    }

    fn get_diagnostic_service(
        reporter: &OutputFormatter,
        warning_options: &WarningOptions,
        misc_options: &MiscOptions,
    ) -> DiagnosticService {
        DiagnosticService::new(reporter.get_diagnostic_reporter())
            .with_quiet(warning_options.quiet)
            .with_silent(misc_options.silent)
            .with_max_warnings(warning_options.max_warnings)
    }

    // moved into a separate function for readability, but it's only ever used
    // in one place.
    fn get_filters(
        filters_arg: Vec<(AllowWarnDeny, String)>,
    ) -> Result<Vec<LintFilter>, CliRunResult> {
        let mut filters = Vec::with_capacity(filters_arg.len());

        for (severity, filter_arg) in filters_arg {
            match LintFilter::new(severity, filter_arg) {
                Ok(filter) => {
                    filters.push(filter);
                }
                Err(InvalidFilterKind::Empty) => {
                    return Err(CliRunResult::InvalidOptions {
                        message: format!("Cannot {severity} an empty filter."),
                    });
                }
                Err(InvalidFilterKind::PluginMissing(filter)) => {
                    return Err(CliRunResult::InvalidOptions {
                        message: format!(
                            "Failed to {severity} filter {filter}: Plugin name is missing. Expected <plugin>/<rule>"
                        ),
                    });
                }
                Err(InvalidFilterKind::RuleMissing(filter)) => {
                    return Err(CliRunResult::InvalidOptions {
                        message: format!(
                            "Failed to {severity} filter {filter}: Rule name is missing. Expected <plugin>/<rule>"
                        ),
                    });
                }
            }
        }

        Ok(filters)
    }

    // finds the oxlint config
    // when config is provided, but not found, an CliRunResult is returned, else the oxlintrc config file is returned
    // when no config is provided, it will search for the default file names in the current working directory
    // when no file is found, the default configuration is returned
    fn find_oxlint_config(cwd: &Path, config: Option<&PathBuf>) -> Result<Oxlintrc, CliRunResult> {
        if let Some(config_path) = config {
            let full_path = cwd.join(config_path);
            return match Oxlintrc::from_file(&full_path) {
                Ok(config) => Ok(config),
                Err(diagnostic) => {
                    let handler = GraphicalReportHandler::new();
                    let mut err = String::new();
                    handler.render_report(&mut err, &diagnostic).unwrap();
                    return Err(CliRunResult::InvalidOptions {
                        message: format!("Failed to parse configuration file.\n{err}"),
                    });
                }
            };
        }
        // no config argument is provided,
        // auto detect default config file from current work directory
        // or return the default configuration, when no valid file is found
        let config_path = cwd.join(Self::DEFAULT_OXLINTRC);
        Oxlintrc::from_file(&config_path).or_else(|_| Ok(Oxlintrc::default()))
    }
}

#[cfg(test)]
mod test {
    use std::{env, fs, path::MAIN_SEPARATOR_STR};

    use super::LintRunner;
    use crate::cli::{lint_command, CliRunResult, LintResult, Runner};

    fn test(args: &[&str]) -> LintResult {
        let mut new_args = vec!["--silent"];
        new_args.extend(args);
        let options = lint_command().run_inner(new_args.as_slice()).unwrap();
        match LintRunner::new(options).run() {
            CliRunResult::LintResult(lint_result) => lint_result,
            other => panic!("{other:?}"),
        }
    }

    fn test_with_cwd(cwd: &str, args: &[&str]) -> LintResult {
        let mut new_args = vec!["--silent"];
        new_args.extend(args);

        let options = lint_command().run_inner(new_args.as_slice()).unwrap();

        let mut current_cwd = env::current_dir().unwrap();

        let part_cwd = if MAIN_SEPARATOR_STR == "/" {
            cwd.into()
        } else {
            #[expect(clippy::disallowed_methods)]
            cwd.replace('/', MAIN_SEPARATOR_STR)
        };

        current_cwd.push(part_cwd);

        match LintRunner::new(options).with_cwd(current_cwd).run() {
            CliRunResult::LintResult(lint_result) => lint_result,
            other => panic!("{other:?}"),
        }
    }

    fn test_invalid_options(args: &[&str]) -> String {
        let mut new_args = vec!["--quiet"];
        new_args.extend(args);
        let options = lint_command().run_inner(new_args.as_slice()).unwrap();
        match LintRunner::new(options).run() {
            CliRunResult::InvalidOptions { message } => message,
            other => {
                panic!("Expected InvalidOptions, got {other:?}");
            }
        }
    }

    #[test]
    fn no_arg() {
        let args = &[];
        let result = test(args);
        assert!(result.number_of_rules > 0);
        assert!(result.number_of_warnings > 0);
        assert_eq!(result.number_of_errors, 0);
    }

    #[test]
    fn dir() {
        let args = &["fixtures/linter"];
        let result = test(args);
        assert!(result.number_of_rules > 0);
        assert_eq!(result.number_of_files, 3);
        assert_eq!(result.number_of_warnings, 3);
        assert_eq!(result.number_of_errors, 0);
    }

    #[test]
    fn cwd() {
        let args = &["debugger.js"];
        let result = test_with_cwd("fixtures/linter", args);
        assert!(result.number_of_rules > 0);
        assert_eq!(result.number_of_files, 1);
        assert_eq!(result.number_of_warnings, 1);
        assert_eq!(result.number_of_errors, 0);
    }

    #[test]
    fn file() {
        let args = &["fixtures/linter/debugger.js"];
        let result = test(args);
        assert_eq!(result.number_of_files, 1);
        assert_eq!(result.number_of_warnings, 1);
        assert_eq!(result.number_of_errors, 0);
    }

    #[test]
    fn multi_files() {
        let args = &["fixtures/linter/debugger.js", "fixtures/linter/nan.js"];
        let result = test(args);
        assert_eq!(result.number_of_files, 2);
        assert_eq!(result.number_of_warnings, 2);
        assert_eq!(result.number_of_errors, 0);
    }

    #[test]
    fn wrong_extension() {
        let args = &["foo.asdf"];
        let result = test(args);
        assert_eq!(result.number_of_files, 0);
        assert_eq!(result.number_of_warnings, 0);
        assert_eq!(result.number_of_errors, 0);
    }

    #[test]
    fn ignore_pattern() {
        let args =
            &["--ignore-pattern", "**/*.js", "--ignore-pattern", "**/*.vue", "fixtures/linter"];
        let result = test(args);
        assert_eq!(result.number_of_files, 0);
        assert_eq!(result.number_of_warnings, 0);
        assert_eq!(result.number_of_errors, 0);
    }

    /// When a file is explicitly passed as a path and `--no-ignore`
    /// is not present, the ignore file should take precedence.
    /// See https://github.com/oxc-project/oxc/issues/1124
    #[test]
    fn ignore_file_overrides_explicit_args() {
        let args = &["--ignore-path", "fixtures/linter/.customignore", "fixtures/linter/nan.js"];
        let result = test(args);
        assert_eq!(result.number_of_files, 0);
        assert_eq!(result.number_of_warnings, 0);
        assert_eq!(result.number_of_errors, 0);
    }

    #[test]
    fn ignore_file_no_ignore() {
        let args = &[
            "--ignore-path",
            "fixtures/linter/.customignore",
            "--no-ignore",
            "fixtures/linter/nan.js",
        ];
        let result = test(args);
        assert_eq!(result.number_of_files, 1);
        assert_eq!(result.number_of_warnings, 1);
        assert_eq!(result.number_of_errors, 0);
    }

    #[test]
    fn ignore_flow() {
        let args = &["--import-plugin", "fixtures/flow/index.mjs"];
        let result = test(args);
        assert_eq!(result.number_of_files, 1);
        assert_eq!(result.number_of_warnings, 0);
        assert_eq!(result.number_of_errors, 0);
    }

    #[test]
    // https://github.com/oxc-project/oxc/issues/7406
    fn ignore_flow_import_plugin_directory() {
        let args = &["--import-plugin", "-A all", "-D no-cycle", "fixtures/flow/"];
        let result = test(args);
        assert_eq!(result.number_of_files, 2);
        assert_eq!(result.number_of_warnings, 0);
        assert_eq!(result.number_of_errors, 0);
    }

    #[test]
    fn filter_allow_all() {
        let args = &["-A", "all", "fixtures/linter"];
        let result = test(args);
        assert!(result.number_of_files > 0);
        assert_eq!(result.number_of_warnings, 0);
        assert_eq!(result.number_of_errors, 0);
    }

    #[test]
    fn filter_allow_one() {
        let args = &["-W", "correctness", "-A", "no-debugger", "fixtures/linter/debugger.js"];
        let result = test(args);
        assert_eq!(result.number_of_files, 1);
        assert_eq!(result.number_of_warnings, 0);
        assert_eq!(result.number_of_errors, 0);
    }

    #[test]
    fn filter_error() {
        let args = &["-D", "correctness", "fixtures/linter/debugger.js"];
        let result = test(args);
        assert_eq!(result.number_of_files, 1);
        assert_eq!(result.number_of_warnings, 0);
        assert_eq!(result.number_of_errors, 1);
    }

    #[test]
    fn eslintrc_error() {
        let args = &["-c", "fixtures/linter/eslintrc.json", "fixtures/linter/debugger.js"];
        let result = test(args);
        assert_eq!(result.number_of_files, 1);
        assert_eq!(result.number_of_warnings, 0);
        assert_eq!(result.number_of_errors, 1);
    }

    #[test]
    fn eslintrc_off() {
        let args = &["-c", "fixtures/eslintrc_off/eslintrc.json", "fixtures/eslintrc_off/test.js"];
        let result = test(args);
        assert_eq!(result.number_of_files, 1);
        assert_eq!(result.number_of_warnings, 1); // triggered by no_empty_file
        assert_eq!(result.number_of_errors, 0);
    }

    #[test]
    fn oxlint_config_auto_detection() {
        let args = &["debugger.js"];
        let result = test_with_cwd("fixtures/auto_config_detection", args);
        assert_eq!(result.number_of_files, 1);
        assert_eq!(result.number_of_warnings, 0);
        assert_eq!(result.number_of_errors, 1);
    }

    #[test]
    fn eslintrc_no_undef() {
        let args = &[
            "-W",
            "no-undef",
            "-c",
            "fixtures/no_undef/eslintrc.json",
            "fixtures/no_undef/test.js",
        ];
        let result = test(args);
        assert_eq!(result.number_of_files, 1);
        assert_eq!(result.number_of_warnings, 1);
        assert_eq!(result.number_of_errors, 0);
    }

    #[test]
    fn eslintrc_no_env() {
        let args = &[
            "-W",
            "no-undef",
            "-c",
            "fixtures/eslintrc_env/eslintrc_no_env.json",
            "fixtures/eslintrc_env/test.js",
        ];
        let result = test(args);
        assert_eq!(result.number_of_files, 1);
        assert_eq!(result.number_of_warnings, 1);
        assert_eq!(result.number_of_errors, 0);
    }

    #[test]
    fn eslintrc_with_env() {
        let args = &[
            "-c",
            "fixtures/eslintrc_env/eslintrc_env_browser.json",
            "fixtures/eslintrc_env/test.js",
        ];
        let result = test(args);
        assert_eq!(result.number_of_files, 1);
        assert_eq!(result.number_of_warnings, 0);
        assert_eq!(result.number_of_errors, 0);
    }

    #[test]
    fn no_empty_allow_empty_catch() {
        let args = &[
            "-c",
            "fixtures/no_empty_allow_empty_catch/eslintrc.json",
            "-W",
            "no-empty",
            "fixtures/no_empty_allow_empty_catch/test.js",
        ];
        let result = test(args);
        assert_eq!(result.number_of_files, 1);
        assert_eq!(result.number_of_warnings, 0);
        assert_eq!(result.number_of_errors, 0);
    }

    #[test]
    fn no_empty_disallow_empty_catch() {
        let args = &[
            "-c",
            "fixtures/no_empty_disallow_empty_catch/eslintrc.json",
            "-W",
            "no-empty",
            "fixtures/no_empty_disallow_empty_catch/test.js",
        ];
        let result = test(args);
        assert_eq!(result.number_of_files, 1);
        assert_eq!(result.number_of_warnings, 1);
        assert_eq!(result.number_of_errors, 0);
    }

    #[test]
    fn no_console_off() {
        let args =
            &["-c", "fixtures/no_console_off/eslintrc.json", "fixtures/no_console_off/test.js"];
        let result = test(args);
        assert_eq!(result.number_of_files, 1);
        assert_eq!(result.number_of_warnings, 0);
        assert_eq!(result.number_of_errors, 0);
    }

    #[test]
    fn typescript_eslint() {
        let args = &[
            "-c",
            "fixtures/typescript_eslint/eslintrc.json",
            "fixtures/typescript_eslint/test.ts",
        ];
        let result = test(args);
        assert_eq!(result.number_of_files, 1);
        assert_eq!(result.number_of_warnings, 3);
        assert_eq!(result.number_of_errors, 0);
    }

    #[test]
    fn typescript_eslint_off() {
        let args = &[
            "-c",
            "fixtures/typescript_eslint/eslintrc.json",
            "--disable-typescript-plugin",
            "fixtures/typescript_eslint/test.ts",
        ];
        test(args);
    }

    #[test]
    fn lint_vue_file() {
        let args = &["fixtures/vue/debugger.vue"];
        let result = test(args);
        assert_eq!(result.number_of_files, 1);
        assert_eq!(result.number_of_warnings, 2);
        assert_eq!(result.number_of_errors, 0);
    }

    #[test]
    fn lint_empty_vue_file() {
        let args = &["fixtures/vue/empty.vue"];
        let result = test(args);
        assert_eq!(result.number_of_files, 1);
        assert_eq!(result.number_of_warnings, 0);
        assert_eq!(result.number_of_errors, 0);
    }

    #[test]
    fn lint_astro_file() {
        let args = &["fixtures/astro/debugger.astro"];
        let result = test(args);
        assert_eq!(result.number_of_files, 1);
        assert_eq!(result.number_of_warnings, 4);
        assert_eq!(result.number_of_errors, 0);
    }

    #[test]
    fn lint_svelte_file() {
        let args = &["fixtures/svelte/debugger.svelte"];
        let result = test(args);
        assert_eq!(result.number_of_files, 1);
        assert_eq!(result.number_of_warnings, 1);
        assert_eq!(result.number_of_errors, 0);
    }

    #[test]
    fn test_tsconfig_option() {
        // passed
        test(&["--tsconfig", "fixtures/tsconfig/tsconfig.json"]);

        // failed
        assert!(test_invalid_options(&["--tsconfig", "oxc/tsconfig.json"])
            .contains("oxc/tsconfig.json\" does not exist, Please provide a valid tsconfig file."));
    }

    #[test]
    fn test_enable_vitest_rule_without_plugin() {
        let args = &[
            "-c",
            "fixtures/eslintrc_vitest_replace/eslintrc.json",
            "fixtures/eslintrc_vitest_replace/foo.test.js",
        ];
        test(args);
    }

    #[test]
    fn test_enable_vitest_plugin() {
        let args = &[
            "--vitest-plugin",
            "-c",
            "fixtures/eslintrc_vitest_replace/eslintrc.json",
            "fixtures/eslintrc_vitest_replace/foo.test.js",
        ];
        let result = test(args);
        assert_eq!(result.number_of_files, 1);
        assert_eq!(result.number_of_errors, 1);
    }

    #[test]
    fn test_import_plugin_enabled_in_config() {
        let args = &["-c", "fixtures/import/.oxlintrc.json", "fixtures/import/test.js"];
        let result = test(args);
        assert_eq!(result.number_of_files, 1);
        assert_eq!(result.number_of_warnings, 0);
        assert_eq!(result.number_of_errors, 1);
    }

    #[test]
    fn test_fix() {
        use std::fs;
        let file = "fixtures/linter/fix.js";
        let args = &["--fix", file];
        let content_original = fs::read_to_string(file).unwrap();
        #[expect(clippy::disallowed_methods)]
        let content = content_original.replace("\r\n", "\n");
        assert_eq!(&content, "debugger\n");

        // Apply fix to the file.
        let _ = test(args);
        #[expect(clippy::disallowed_methods)]
        let new_content = fs::read_to_string(file).unwrap().replace("\r\n", "\n");
        assert_eq!(new_content, "\n");

        // File should not be modified if no fix is applied.
        let modified_before = fs::metadata(file).unwrap().modified().unwrap();
        let _ = test(args);
        let modified_after = fs::metadata(file).unwrap().modified().unwrap();
        assert_eq!(modified_before, modified_after);

        // Write the file back.
        fs::write(file, content_original).unwrap();
    }

    #[test]
    fn test_print_config_ban_all_rules() {
        let args = &["-A", "all", "--print-config"];
        let options = lint_command().run_inner(args).unwrap();
        let ret = LintRunner::new(options).run();
        let CliRunResult::PrintConfigResult { config_file: config } = ret else {
            panic!("Expected PrintConfigResult, got {ret:?}")
        };

        #[expect(clippy::disallowed_methods)]
        let expect_json = std::fs::read_to_string("fixtures/print_config/normal/expect.json")
            .unwrap()
            .replace("\r\n", "\n");
        assert_eq!(config, expect_json.trim());
    }

    #[test]
    fn test_print_config_ban_rules() {
        let args = &[
            "-c",
            "fixtures/print_config/ban_rules/eslintrc.json",
            "-A",
            "all",
            "-D",
            "eqeqeq",
            "--print-config",
        ];
        let options = lint_command().run_inner(args).unwrap();
        let ret = LintRunner::new(options).run();
        let CliRunResult::PrintConfigResult { config_file: config } = ret else {
            panic!("Expected PrintConfigResult, got {ret:?}")
        };

        #[expect(clippy::disallowed_methods)]
        let expect_json = std::fs::read_to_string("fixtures/print_config/ban_rules/expect.json")
            .unwrap()
            .replace("\r\n", "\n");

        assert_eq!(config, expect_json.trim());
    }

    #[test]
    fn test_init_config() {
        let args = &["--init"];
        let options = lint_command().run_inner(args).unwrap();
        let ret = LintRunner::new(options).run();
        let CliRunResult::ConfigFileInitResult { message } = ret else {
            panic!("Expected configuration file to be created, got {ret:?}")
        };
        assert_eq!(message, "Configuration file created");
        fs::remove_file(LintRunner::DEFAULT_OXLINTRC).unwrap();
    }

    #[test]
    fn test_overrides() {
        let result =
            test(&["-c", "fixtures/overrides/.oxlintrc.json", "fixtures/overrides/test.js"]);
        assert_eq!(result.number_of_files, 1);
        assert_eq!(result.number_of_warnings, 0);
        assert_eq!(result.number_of_errors, 1);

        let result =
            test(&["-c", "fixtures/overrides/.oxlintrc.json", "fixtures/overrides/test.ts"]);
        assert_eq!(result.number_of_files, 1);
        assert_eq!(result.number_of_warnings, 1);
        assert_eq!(result.number_of_errors, 1);

        let result =
            test(&["-c", "fixtures/overrides/.oxlintrc.json", "fixtures/overrides/other.jsx"]);
        assert_eq!(result.number_of_files, 1);
        assert_eq!(result.number_of_warnings, 0);
        assert_eq!(result.number_of_errors, 1);
    }

    #[test]
    fn test_overrides_directories() {
        let result =
            test(&["-c", "fixtures/overrides/directories-config.json", "fixtures/overrides"]);
        assert_eq!(result.number_of_files, 7);
        assert_eq!(result.number_of_warnings, 2);
        assert_eq!(result.number_of_errors, 2);
    }

    #[test]
    fn test_config_ignore_patterns_extension() {
        let result = test(&[
            "-c",
            "fixtures/config_ignore_patterns/ignore_extension/eslintrc.json",
            "fixtures/config_ignore_patterns/ignore_extension",
        ]);
        assert_eq!(result.number_of_files, 1);
    }

    #[test]
    fn test_config_ignore_patterns_directory() {
        let result = test_with_cwd(
            "fixtures/config_ignore_patterns/ignore_directory",
            &["-c", "eslintrc.json"],
        );
        assert_eq!(result.number_of_files, 1);
    }

    // Issue: <https://github.com/oxc-project/oxc/pull/7566>
    #[test]
    fn ignore_path_with_relative_files() {
        let args = &[
            "--ignore-path",
            "fixtures/issue_7566/.oxlintignore",
            "fixtures/issue_7566/tests/main.js",
            "fixtures/issue_7566/tests/function/main.js",
        ];
        let result = test(args);
        assert_eq!(result.number_of_files, 0);
        assert_eq!(result.number_of_warnings, 0);
        assert_eq!(result.number_of_errors, 0);
    }

    #[test]
    fn test_jest_and_vitest_alias_rules() {
        let args = &[
            "-c",
            "fixtures/jest_and_vitest_alias_rules/oxlint-jest.json",
            "fixtures/jest_and_vitest_alias_rules/test.js",
        ];
        let result = test(args);
        assert_eq!(result.number_of_files, 1);
        assert_eq!(result.number_of_warnings, 0);
        assert_eq!(result.number_of_errors, 1);

        let args = &[
            "-c",
            "fixtures/jest_and_vitest_alias_rules/oxlint-vitest.json",
            "fixtures/jest_and_vitest_alias_rules/test.js",
        ];
        let result = test(args);
        assert_eq!(result.number_of_files, 1);
        assert_eq!(result.number_of_warnings, 0);
        assert_eq!(result.number_of_errors, 1);
    }

    #[test]
    fn test_eslint_and_typescript_alias_rules() {
        let args = &[
            "-c",
            "fixtures/eslint_and_typescript_alias_rules/oxlint-eslint.json",
            "fixtures/eslint_and_typescript_alias_rules/test.js",
        ];
        let result = test(args);
        assert_eq!(result.number_of_files, 1);
        assert_eq!(result.number_of_warnings, 0);
        assert_eq!(result.number_of_errors, 1);

        let args = &[
            "-c",
            "fixtures/eslint_and_typescript_alias_rules/oxlint-typescript.json",
            "fixtures/eslint_and_typescript_alias_rules/test.js",
        ];
        let result = test(args);
        assert_eq!(result.number_of_files, 1);
        assert_eq!(result.number_of_warnings, 0);
        assert_eq!(result.number_of_errors, 1);
    }
}<|MERGE_RESOLUTION|>--- conflicted
+++ resolved
@@ -1,11 +1,6 @@
 use std::{
-<<<<<<< HEAD
-    env,
+    env, fs,
     io::{BufWriter, Write},
-=======
-    env, fs,
-    io::BufWriter,
->>>>>>> 65854630
     path::{Path, PathBuf},
     time::Instant,
 };
