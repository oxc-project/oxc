use std::{
    env, fs,
    io::{ErrorKind, Write},
    path::{Path, PathBuf, absolute},
    time::Instant,
};

use cow_utils::CowUtils;
use ignore::{gitignore::Gitignore, overrides::OverrideBuilder};
use oxc_diagnostics::{DiagnosticService, GraphicalReportHandler, OxcDiagnostic};
use oxc_linter::{
    AllowWarnDeny, ConfigStore, ConfigStoreBuilder, InvalidFilterKind, LintFilter, LintOptions,
    LintService, LintServiceOptions, Linter, Oxlintrc,
};
use rustc_hash::{FxHashMap, FxHashSet};
use serde_json::Value;

use crate::{
    cli::{CliRunResult, LintCommand, MiscOptions, ReportUnusedDirectives, Runner, WarningOptions},
    output_formatter::{LintCommandInfo, OutputFormatter},
    walk::Walk,
};

#[derive(Debug)]
pub struct LintRunner {
    options: LintCommand,
    cwd: PathBuf,
}

impl Runner for LintRunner {
    type Options = LintCommand;

    fn new(options: Self::Options) -> Self {
        Self { options, cwd: env::current_dir().expect("Failed to get current working directory") }
    }

    fn run(self, stdout: &mut dyn Write) -> CliRunResult {
        let format_str = self.options.output_options.format;
        let output_formatter = OutputFormatter::new(format_str);

        if self.options.list_rules {
            if let Some(output) = output_formatter.all_rules() {
                stdout.write_all(output.as_bytes()).or_else(Self::check_for_writer_error).unwrap();
            }
            stdout.flush().unwrap();
            return CliRunResult::None;
        }

        let LintCommand {
            paths,
            filter,
            basic_options,
            warning_options,
            ignore_options,
            fix_options,
            enable_plugins,
            misc_options,
            disable_nested_config,
            inline_config_options,
            ..
        } = self.options;

        let use_nested_config = !disable_nested_config &&
            // If the `--config` option is explicitly passed, we should not search for nested config files
            // as the passed config file takes absolute precedence.
            basic_options.config.is_none();

        let mut paths = paths;
        let provided_path_count = paths.len();
        let now = Instant::now();

        let filters = match Self::get_filters(filter) {
            Ok(filters) => filters,
            Err((result, message)) => {
                stdout.write_all(message.as_bytes()).or_else(Self::check_for_writer_error).unwrap();
                stdout.flush().unwrap();

                return result;
            }
        };

        let config_search_result =
            Self::find_oxlint_config(&self.cwd, basic_options.config.as_ref());

        if let Err(err) = config_search_result {
            stdout
                .write_all(format!("Failed to parse configuration file.\n{err}\n").as_bytes())
                .or_else(Self::check_for_writer_error)
                .unwrap();
            stdout.flush().unwrap();

            return CliRunResult::InvalidOptionConfig;
        }

        let mut oxlintrc = config_search_result.unwrap();
        let mut override_builder = None;

        if !ignore_options.no_ignore {
            let mut builder = OverrideBuilder::new(&self.cwd);

            if !ignore_options.ignore_pattern.is_empty() {
                for pattern in &ignore_options.ignore_pattern {
                    // Meaning of ignore pattern is reversed
                    // <https://docs.rs/ignore/latest/ignore/overrides/struct.OverrideBuilder.html#method.add>
                    let pattern = format!("!{pattern}");
                    builder.add(&pattern).unwrap();
                }
            }
            if !oxlintrc.ignore_patterns.is_empty() {
                let oxlint_wd = oxlintrc.path.parent().unwrap_or(&self.cwd).to_path_buf();
                oxlintrc.ignore_patterns =
                    Self::adjust_ignore_patterns(&self.cwd, &oxlint_wd, oxlintrc.ignore_patterns);
                for pattern in &oxlintrc.ignore_patterns {
                    let pattern = format!("!{pattern}");
                    builder.add(&pattern).unwrap();
                }
            }

            let builder = builder.build().unwrap();

            // The ignore crate whitelists explicit paths, but priority
            // should be given to the ignore file. Many users lint
            // automatically and pass a list of changed files explicitly.
            // To accommodate this, unless `--no-ignore` is passed,
            // pre-filter the paths.
            if !paths.is_empty() {
                let (ignore, _err) = Gitignore::new(&ignore_options.ignore_path);

                paths.retain_mut(|p| {
                    // Append cwd to all paths
                    let mut path = self.cwd.join(&p);

                    std::mem::swap(p, &mut path);

                    if path.is_dir() {
                        true
                    } else {
                        !(builder.matched(p, false).is_ignore()
                            || ignore.matched(path, false).is_ignore())
                    }
                });
            }

            override_builder = Some(builder);
        }

        if paths.is_empty() {
            // If explicit paths were provided, but all have been
            // filtered, return early.
            if provided_path_count > 0 {
                if let Some(end) = output_formatter.lint_command_info(&LintCommandInfo {
                    number_of_files: 0,
                    number_of_rules: None,
                    threads_count: rayon::current_num_threads(),
                    start_time: now.elapsed(),
                }) {
                    stdout.write_all(end.as_bytes()).or_else(Self::check_for_writer_error).unwrap();
                    stdout.flush().unwrap();
                }

                return CliRunResult::LintNoFilesFound;
            }

            paths.push(self.cwd.clone());
        }

        let walker = Walk::new(&paths, &ignore_options, override_builder);
        let paths = walker.paths();

        let number_of_files = paths.len();

        // TODO(perf): benchmark whether or not it is worth it to store the configurations on a
        // per-file or per-directory basis, to avoid calling `.parent()` on every path.
        let mut nested_oxlintrc = FxHashMap::<&Path, Oxlintrc>::default();
        let mut nested_configs = FxHashMap::<PathBuf, ConfigStore>::default();

        if use_nested_config {
            // get all of the unique directories among the paths to use for search for
            // oxlint config files in those directories and their ancestors
            // e.g. `/some/file.js` will check `/some` and `/`
            //      `/some/other/file.js` will check `/some/other`, `/some`, and `/`
            let mut directories = FxHashSet::default();
            for path in &paths {
                let path = Path::new(path);
                // Start from the file's parent directory and walk up the tree
                let mut current = path.parent();
                while let Some(dir) = current {
                    // NOTE: Initial benchmarking showed that it was faster to iterate over the directories twice
                    // rather than constructing the configs in one iteration. It's worth re-benchmarking that though.
                    directories.insert(dir);
                    current = dir.parent();
                }
            }
            for directory in directories {
                if let Ok(config) = Self::find_oxlint_config_in_directory(directory) {
                    nested_oxlintrc.insert(directory, config);
                }
            }

            // iterate over each config and build the ConfigStore
            for (dir, oxlintrc) in nested_oxlintrc {
                // TODO(refactor): clean up all of the error handling in this function
                let builder = match ConfigStoreBuilder::from_oxlintrc(false, oxlintrc) {
                    Ok(builder) => builder,
                    Err(e) => {
                        let handler = GraphicalReportHandler::new();
                        let mut err = String::new();
                        handler
                            .render_report(&mut err, &OxcDiagnostic::error(e.to_string()))
                            .unwrap();
                        stdout
                            .write_all(
                                format!("Failed to parse configuration file.\n{err}\n").as_bytes(),
                            )
                            .or_else(Self::check_for_writer_error)
                            .unwrap();
                        stdout.flush().unwrap();

                        return CliRunResult::InvalidOptionConfig;
                    }
                }
                .with_filters(&filters);

                match builder.build() {
                    Ok(config) => nested_configs.insert(dir.to_path_buf(), config),
                    Err(diagnostic) => {
                        let handler = GraphicalReportHandler::new();
                        let mut err = String::new();
                        handler.render_report(&mut err, &diagnostic).unwrap();
                        stdout
                            .write_all(
                                format!("Failed to parse configuration file.\n{err}\n").as_bytes(),
                            )
                            .or_else(Self::check_for_writer_error)
                            .unwrap();
                        stdout.flush().unwrap();

                        return CliRunResult::InvalidOptionConfig;
                    }
                };
            }
        }

        enable_plugins.apply_overrides(&mut oxlintrc.plugins);

        let oxlintrc_for_print = if misc_options.print_config || basic_options.init {
            Some(oxlintrc.clone())
        } else {
            None
        };
        let config_builder = match ConfigStoreBuilder::from_oxlintrc(false, oxlintrc) {
            Ok(builder) => builder,
            Err(e) => {
                let handler = GraphicalReportHandler::new();
                let mut err = String::new();
                handler.render_report(&mut err, &OxcDiagnostic::error(e.to_string())).unwrap();
                stdout
                    .write_all(format!("Failed to parse configuration file.\n{err}\n").as_bytes())
                    .or_else(Self::check_for_writer_error)
                    .unwrap();
                stdout.flush().unwrap();

                return CliRunResult::InvalidOptionConfig;
            }
        }
        .with_filters(&filters);

        if let Some(basic_config_file) = oxlintrc_for_print {
            let config_file = config_builder.resolve_final_config_file(basic_config_file);
            if misc_options.print_config {
                stdout
                    .write_all(config_file.as_bytes())
                    .or_else(Self::check_for_writer_error)
                    .unwrap();
                stdout.write_all(b"\n").or_else(Self::check_for_writer_error).unwrap();
                stdout.flush().unwrap();

                return CliRunResult::PrintConfigResult;
            } else if basic_options.init {
                let schema_relative_path = "node_modules/oxlint/configuration_schema.json";
                let configuration = if self.cwd.join(schema_relative_path).is_file() {
                    let mut config_json: Value = serde_json::from_str(&config_file).unwrap();
                    if let Value::Object(ref mut obj) = config_json {
                        let mut json_object = serde_json::Map::new();
                        json_object.insert(
                            "$schema".to_string(),
                            format!("./{schema_relative_path}").into(),
                        );
                        json_object.extend(obj.clone());
                        *obj = json_object;
                    }
                    serde_json::to_string_pretty(&config_json).unwrap()
                } else {
                    config_file
                };

                if fs::write(Self::DEFAULT_OXLINTRC, configuration).is_ok() {
                    stdout
                        .write_all(b"Configuration file created\n")
                        .or_else(Self::check_for_writer_error)
                        .unwrap();
                    stdout.flush().unwrap();
                    return CliRunResult::ConfigFileInitSucceeded;
                }

                // failed case
                stdout
                    .write_all("Failed to create configuration file\n".as_bytes())
                    .or_else(Self::check_for_writer_error)
                    .unwrap();
                stdout.flush().unwrap();
                return CliRunResult::ConfigFileInitFailed;
            }
        }

        // TODO(refactor): pull this into a shared function, so that the language server can use
        // the same functionality.
        let use_cross_module = if use_nested_config {
            nested_configs.values().any(|config| config.plugins().has_import())
        } else {
            config_builder.plugins().has_import()
        };
        let mut options =
            LintServiceOptions::new(self.cwd, paths).with_cross_module(use_cross_module);

        let lint_config = match config_builder.build() {
            Ok(config) => config,
            Err(diagnostic) => {
                let handler = GraphicalReportHandler::new();
                let mut err = String::new();
                handler.render_report(&mut err, &diagnostic).unwrap();
                stdout
                    .write_all(format!("Failed to parse configuration file.\n{err}\n").as_bytes())
                    .or_else(Self::check_for_writer_error)
                    .unwrap();
                stdout.flush().unwrap();

                return CliRunResult::InvalidOptionConfig;
            }
        };

        let report_unused_directives = match inline_config_options.report_unused_directives {
            ReportUnusedDirectives::WithoutSeverity(true) => Some(AllowWarnDeny::Warn),
            ReportUnusedDirectives::WithSeverity(Some(severity)) => Some(severity),
            _ => None,
        };

        let linter = if use_nested_config {
            Linter::new_with_nested_configs(LintOptions::default(), lint_config, nested_configs)
                .with_fix(fix_options.fix_kind())
                .with_report_unused_directives(report_unused_directives)
        } else {
            Linter::new(LintOptions::default(), lint_config)
                .with_fix(fix_options.fix_kind())
                .with_report_unused_directives(report_unused_directives)
        };

        let tsconfig = basic_options.tsconfig;
        if let Some(path) = tsconfig.as_ref() {
            if path.is_file() {
                options = options.with_tsconfig(path);
            } else {
                let path = if path.is_relative() { options.cwd().join(path) } else { path.clone() };
                stdout.write_all(format!(
                    "The tsconfig file {:?} does not exist, Please provide a valid tsconfig file.\n",
                    path.to_string_lossy().cow_replace('\\', "/")
                ).as_bytes()).or_else(Self::check_for_writer_error).unwrap();
                stdout.flush().unwrap();

                return CliRunResult::InvalidOptionTsConfig;
            }
        }

        let mut lint_service = LintService::new(linter, options);
        let mut diagnostic_service =
            Self::get_diagnostic_service(&output_formatter, &warning_options, &misc_options);

        let number_of_rules = lint_service.linter().number_of_rules();

        // Spawn linting in another thread so diagnostics can be printed immediately from diagnostic_service.run.
        rayon::spawn({
            let tx_error = diagnostic_service.sender().clone();
            move || {
                lint_service.run(&tx_error);
            }
        });

        let diagnostic_result = diagnostic_service.run(stdout);

        if let Some(end) = output_formatter.lint_command_info(&LintCommandInfo {
            number_of_files,
            number_of_rules,
            threads_count: rayon::current_num_threads(),
            start_time: now.elapsed(),
        }) {
            stdout.write_all(end.as_bytes()).or_else(Self::check_for_writer_error).unwrap();
            stdout.flush().unwrap();
        }

        if diagnostic_result.errors_count() > 0 {
            CliRunResult::LintFoundErrors
        } else if warning_options.deny_warnings && diagnostic_result.warnings_count() > 0 {
            CliRunResult::LintNoWarningsAllowed
        } else if diagnostic_result.max_warnings_exceeded() {
            CliRunResult::LintMaxWarningsExceeded
        } else {
            CliRunResult::LintSucceeded
        }
    }
}

impl LintRunner {
    const DEFAULT_OXLINTRC: &'static str = ".oxlintrc.json";

    #[must_use]
    pub fn with_cwd(mut self, cwd: PathBuf) -> Self {
        self.cwd = cwd;
        self
    }

    fn get_diagnostic_service(
        reporter: &OutputFormatter,
        warning_options: &WarningOptions,
        misc_options: &MiscOptions,
    ) -> DiagnosticService {
        DiagnosticService::new(reporter.get_diagnostic_reporter())
            .with_quiet(warning_options.quiet)
            .with_silent(misc_options.silent)
            .with_max_warnings(warning_options.max_warnings)
    }

    // moved into a separate function for readability, but it's only ever used
    // in one place.
    fn get_filters(
        filters_arg: Vec<(AllowWarnDeny, String)>,
    ) -> Result<Vec<LintFilter>, (CliRunResult, String)> {
        let mut filters = Vec::with_capacity(filters_arg.len());

        for (severity, filter_arg) in filters_arg {
            match LintFilter::new(severity, filter_arg) {
                Ok(filter) => {
                    filters.push(filter);
                }
                Err(InvalidFilterKind::Empty) => {
                    return Err((
                        CliRunResult::InvalidOptionSeverityWithoutFilter,
                        format!("Cannot {severity} an empty filter.\n"),
                    ));
                }
                Err(InvalidFilterKind::PluginMissing(filter)) => {
                    return Err((
                        CliRunResult::InvalidOptionSeverityWithoutPluginName,
                        format!(
                            "Failed to {severity} filter {filter}: Plugin name is missing. Expected <plugin>/<rule>\n"
                        ),
                    ));
                }
                Err(InvalidFilterKind::RuleMissing(filter)) => {
                    return Err((
                        CliRunResult::InvalidOptionSeverityWithoutRuleName,
                        format!(
                            "Failed to {severity} filter {filter}: Rule name is missing. Expected <plugin>/<rule>\n"
                        ),
                    ));
                }
            }
        }

        Ok(filters)
    }

    // finds the oxlint config
    // when config is provided, but not found, an String with the formatted error is returned, else the oxlintrc config file is returned
    // when no config is provided, it will search for the default file names in the current working directory
    // when no file is found, the default configuration is returned
    fn find_oxlint_config(cwd: &Path, config: Option<&PathBuf>) -> Result<Oxlintrc, String> {
        if let Some(config_path) = config {
            let full_path = match absolute(cwd.join(config_path)) {
                Ok(path) => path,
                Err(e) => {
                    let handler = GraphicalReportHandler::new();
                    let mut err = String::new();
                    handler
                        .render_report(
                            &mut err,
                            &OxcDiagnostic::error(format!(
                                "Failed to resolve config path {}: {e}",
                                config_path.display()
                            )),
                        )
                        .unwrap();
                    return Err(err);
                }
            };
            return match Oxlintrc::from_file(&full_path) {
                Ok(config) => Ok(config),
                Err(diagnostic) => {
                    let handler = GraphicalReportHandler::new();
                    let mut err = String::new();
                    handler.render_report(&mut err, &diagnostic).unwrap();
                    return Err(err);
                }
            };
        }
        // no config argument is provided,
        // auto detect default config file from current work directory
        // or return the default configuration, when no valid file is found
        let config_path = cwd.join(Self::DEFAULT_OXLINTRC);
        Oxlintrc::from_file(&config_path).or_else(|_| Ok(Oxlintrc::default()))
    }

    /// Looks in a directory for an oxlint config file, returns the oxlint config if it exists
    /// and returns `Err` if none exists or the file is invalid. Does not apply the default
    /// config file.
    fn find_oxlint_config_in_directory(dir: &Path) -> Result<Oxlintrc, String> {
        let possible_config_path = dir.join(Self::DEFAULT_OXLINTRC);
        if possible_config_path.is_file() {
            Oxlintrc::from_file(&possible_config_path).map_err(|e| {
                let handler = GraphicalReportHandler::new();
                let mut err = String::new();
                handler.render_report(&mut err, &e).unwrap();
                err
            })
        } else {
            // TODO: Better error handling here.
            Err("No oxlint config file found".to_string())
        }
    }

    fn check_for_writer_error(error: std::io::Error) -> Result<(), std::io::Error> {
        // Do not panic when the process is killed (e.g. piping into `less`).
        if matches!(error.kind(), ErrorKind::Interrupted | ErrorKind::BrokenPipe) {
            Ok(())
        } else {
            Err(error)
        }
    }

    fn adjust_ignore_patterns(
        base: &PathBuf,
        path: &PathBuf,
        ignore_patterns: Vec<String>,
    ) -> Vec<String> {
        if base == path {
            ignore_patterns
        } else {
            let relative_ignore_path =
                path.strip_prefix(base).map_or_else(|_| PathBuf::from("."), Path::to_path_buf);

            ignore_patterns
                .into_iter()
                .map(|pattern| {
                    let prefix_len = pattern.chars().take_while(|&c| c == '!').count();
                    let (prefix, pattern) = pattern.split_at(prefix_len);

                    let adjusted_path = relative_ignore_path.join(pattern);
                    format!("{prefix}{}", adjusted_path.to_string_lossy().cow_replace('\\', "/"))
                })
                .collect()
        }
    }
}

#[cfg(test)]
mod test {
    use std::{fs, path::PathBuf};

    use super::LintRunner;
    use crate::tester::Tester;

    // lints the full directory of fixtures,
    // so do not snapshot it, test only
    #[test]
    fn no_arg() {
        let args = &[];
        Tester::new().test(args);
    }

    #[test]
    fn dir() {
        let args = &["fixtures/linter"];
        Tester::new().test_and_snapshot(args);
    }

    #[test]
    fn cwd() {
        let args = &["debugger.js"];
        Tester::new().with_cwd("fixtures/linter".into()).test_and_snapshot(args);
    }

    #[test]
    fn file() {
        let args = &["fixtures/linter/debugger.js"];
        Tester::new().test_and_snapshot(args);
    }

    #[test]
    fn multi_files() {
        let args = &["fixtures/linter/debugger.js", "fixtures/linter/nan.js"];
        Tester::new().test_and_snapshot(args);
    }

    #[test]
    fn wrong_extension() {
        let args = &["foo.asdf"];
        Tester::new().test_and_snapshot(args);
    }

    #[test]
    fn ignore_pattern() {
        let args =
            &["--ignore-pattern", "**/*.js", "--ignore-pattern", "**/*.vue", "fixtures/linter"];
        Tester::new().test_and_snapshot(args);
    }

    /// When a file is explicitly passed as a path and `--no-ignore`
    /// is not present, the ignore file should take precedence.
    /// See https://github.com/oxc-project/oxc/issues/1124
    #[test]
    fn ignore_file_overrides_explicit_args() {
        let args = &["--ignore-path", "fixtures/linter/.customignore", "fixtures/linter/nan.js"];
        Tester::new().test_and_snapshot(args);
    }

    #[test]
    fn ignore_file_no_ignore() {
        let args = &[
            "--ignore-path",
            "fixtures/linter/.customignore",
            "--no-ignore",
            "fixtures/linter/nan.js",
        ];
        Tester::new().test_and_snapshot(args);
    }

    #[test]
    fn ignore_flow() {
        let args = &["--import-plugin", "fixtures/flow/index.mjs"];
        Tester::new().test_and_snapshot(args);
    }

    #[test]
    // https://github.com/oxc-project/oxc/issues/7406
    fn ignore_flow_import_plugin_directory() {
        let args = &["--import-plugin", "-A all", "-D no-cycle", "fixtures/flow/"];
        Tester::new().test_and_snapshot(args);
    }

    #[test]
    fn filter_allow_all() {
        let args = &["-A", "all", "fixtures/linter"];
        Tester::new().test_and_snapshot(args);
    }

    #[test]
    fn filter_allow_one() {
        let args = &["-W", "correctness", "-A", "no-debugger", "fixtures/linter/debugger.js"];
        Tester::new().test_and_snapshot(args);
    }

    #[test]
    fn filter_error() {
        let args = &["-D", "correctness", "fixtures/linter/debugger.js"];
        Tester::new().test_and_snapshot(args);
    }

    #[test]
    fn eslintrc_error() {
        let args = &["-c", "fixtures/linter/eslintrc.json", "fixtures/linter/debugger.js"];
        Tester::new().test_and_snapshot(args);
    }

    #[test]
    fn eslintrc_off() {
        let args = &["-c", "fixtures/eslintrc_off/eslintrc.json", "fixtures/eslintrc_off/test.js"];
        Tester::new().test_and_snapshot(args);
    }

    #[test]
    fn oxlint_config_auto_detection() {
        let args = &["debugger.js"];
        Tester::new().with_cwd("fixtures/auto_config_detection".into()).test_and_snapshot(args);
    }

    #[test]
    fn eslintrc_no_undef() {
        let args = &[
            "-W",
            "no-undef",
            "-c",
            "fixtures/no_undef/eslintrc.json",
            "fixtures/no_undef/test.js",
        ];
        Tester::new().test_and_snapshot(args);
    }

    #[test]
    fn eslintrc_no_env() {
        let args = &[
            "-W",
            "no-undef",
            "-c",
            "fixtures/eslintrc_env/eslintrc_no_env.json",
            "fixtures/eslintrc_env/test.js",
        ];
        Tester::new().test_and_snapshot(args);
    }

    #[test]
    fn eslintrc_with_env() {
        let args = &[
            "-c",
            "fixtures/eslintrc_env/eslintrc_env_browser.json",
            "fixtures/eslintrc_env/test.js",
        ];
        Tester::new().test_and_snapshot(args);
    }

    #[test]
    fn no_empty_allow_empty_catch() {
        let args = &[
            "-c",
            "fixtures/no_empty_allow_empty_catch/eslintrc.json",
            "-W",
            "no-empty",
            "fixtures/no_empty_allow_empty_catch/test.js",
        ];
        Tester::new().test_and_snapshot(args);
    }

    #[test]
    fn no_empty_disallow_empty_catch() {
        let args = &[
            "-c",
            "fixtures/no_empty_disallow_empty_catch/eslintrc.json",
            "-W",
            "no-empty",
            "fixtures/no_empty_disallow_empty_catch/test.js",
        ];
        Tester::new().test_and_snapshot(args);
    }

    #[test]
    fn no_console_off() {
        let args =
            &["-c", "fixtures/no_console_off/eslintrc.json", "fixtures/no_console_off/test.js"];
        Tester::new().test_and_snapshot(args);
    }

    #[test]
    fn typescript_eslint() {
        let args = &[
            "-c",
            "fixtures/typescript_eslint/eslintrc.json",
            "fixtures/typescript_eslint/test.ts",
        ];
        Tester::new().test_and_snapshot(args);
    }

    #[test]
    fn typescript_eslint_off() {
        let args = &[
            "-c",
            "fixtures/typescript_eslint/eslintrc.json",
            "--disable-typescript-plugin",
            "fixtures/typescript_eslint/test.ts",
        ];
        Tester::new().test_and_snapshot(args);
    }

    #[test]
    fn lint_vue_file() {
        let args = &["fixtures/vue/debugger.vue"];
        Tester::new().test_and_snapshot(args);
    }

    #[test]
    fn lint_empty_vue_file() {
        let args = &["fixtures/vue/empty.vue"];
        Tester::new().test_and_snapshot(args);
    }

    #[test]
    fn lint_astro_file() {
        let args = &["fixtures/astro/debugger.astro"];
        Tester::new().test_and_snapshot(args);
    }

    #[test]
    fn lint_svelte_file() {
        let args = &["fixtures/svelte/debugger.svelte"];
        Tester::new().test_and_snapshot(args);
    }

    #[test]
    fn test_tsconfig_option() {
        // passed
        Tester::new().test(&["--tsconfig", "fixtures/tsconfig/tsconfig.json"]);

        // failed
        Tester::new().test_and_snapshot(&["--tsconfig", "oxc/tsconfig.json"]);
    }

    #[test]
    fn test_enable_vitest_rule_without_plugin() {
        let args = &[
            "-c",
            "fixtures/eslintrc_vitest_replace/eslintrc.json",
            "fixtures/eslintrc_vitest_replace/foo.test.js",
        ];
        Tester::new().test_and_snapshot(args);
    }

    #[test]
    fn test_enable_vitest_plugin() {
        let args = &[
            "--vitest-plugin",
            "-c",
            "fixtures/eslintrc_vitest_replace/eslintrc.json",
            "fixtures/eslintrc_vitest_replace/foo.test.js",
        ];
        Tester::new().test_and_snapshot(args);
    }

    #[test]
    fn test_import_plugin_enabled_in_config() {
        let args_1 = &["-c", ".oxlintrc.json", "test.js"];
        // support import-x namespace see #8779
        let args_2 = &["-c", ".oxlintrc-import-x.json", "test.js"];
        Tester::new()
            .with_cwd("fixtures/import".into())
            .test_and_snapshot_multiple(&[args_1, args_2]);
    }

    #[test]
    fn test_fix() {
        use std::fs;
        let file = "fixtures/linter/fix.js";
        let args = &["--fix", file];
        let content_original = fs::read_to_string(file).unwrap();
        #[expect(clippy::disallowed_methods)]
        let content = content_original.replace("\r\n", "\n");
        assert_eq!(&content, "debugger\n");

        // Apply fix to the file.
        Tester::new().test(args);
        #[expect(clippy::disallowed_methods)]
        let new_content = fs::read_to_string(file).unwrap().replace("\r\n", "\n");
        assert_eq!(new_content, "\n");

        // File should not be modified if no fix is applied.
        let modified_before: std::time::SystemTime =
            fs::metadata(file).unwrap().modified().unwrap();
        Tester::new().test(args);
        let modified_after = fs::metadata(file).unwrap().modified().unwrap();
        assert_eq!(modified_before, modified_after);

        // Write the file back.
        fs::write(file, content_original).unwrap();
    }

    #[test]
    fn test_print_config_ban_all_rules() {
        let args = &["-A", "all", "--print-config"];
        Tester::new().test_and_snapshot(args);
    }

    #[test]
    fn test_print_config_ban_rules() {
        let args = &[
            "-c",
            "fixtures/print_config/ban_rules/eslintrc.json",
            "-A",
            "all",
            "-D",
            "eqeqeq",
            "--print-config",
        ];
        Tester::new().test_and_snapshot(args);
    }

    #[test]
    fn test_init_config() {
        assert!(!fs::exists(LintRunner::DEFAULT_OXLINTRC).unwrap());

        let args = &["--init"];
        Tester::new().test(args);

        assert!(fs::exists(LintRunner::DEFAULT_OXLINTRC).unwrap());

        fs::remove_file(LintRunner::DEFAULT_OXLINTRC).unwrap();
    }

    #[test]
    fn test_overrides() {
        let args_1 = &["-c", "fixtures/overrides/.oxlintrc.json", "fixtures/overrides/test.js"];
        let args_2 = &["-c", "fixtures/overrides/.oxlintrc.json", "fixtures/overrides/test.ts"];
        let args_3 = &["-c", "fixtures/overrides/.oxlintrc.json", "fixtures/overrides/other.jsx"];
        Tester::new().test_and_snapshot_multiple(&[args_1, args_2, args_3]);
    }

    #[test]
    fn test_overrides_directories() {
        let args = &["-c", "fixtures/overrides/directories-config.json", "fixtures/overrides"];
        Tester::new().test_and_snapshot(args);
    }

    #[test]
    fn test_overrides_envs_and_global() {
        let args = &["-c", ".oxlintrc.json", "."];
        Tester::new().with_cwd("fixtures/overrides_env_globals".into()).test_and_snapshot(args);
    }

    #[test]
    fn test_ignore_patterns() {
        let args = &["-c", "./test/eslintrc.json", "--ignore-pattern", "*.ts", "."];

        Tester::new()
            .with_cwd("fixtures/config_ignore_patterns/with_oxlintrc".into())
            .test_and_snapshot(args);
    }

    #[test]
    fn test_config_ignore_patterns_extension() {
        let args = &[
            "-c",
            "fixtures/config_ignore_patterns/ignore_extension/eslintrc.json",
            "fixtures/config_ignore_patterns/ignore_extension",
        ];

        Tester::new().test_and_snapshot(args);
    }

    #[test]
    fn test_config_ignore_patterns_special_extension() {
        let args = &[
            "-c",
            "fixtures/config_ignore_patterns/ignore_extension/eslintrc.json",
            "fixtures/config_ignore_patterns/ignore_extension/main.js",
        ];

        Tester::new().test_and_snapshot(args);
    }

    #[test]
    fn test_config_ignore_patterns_directory() {
        let args = &["-c", "eslintrc.json"];
        Tester::new()
            .with_cwd("fixtures/config_ignore_patterns/ignore_directory".into())
            .test_and_snapshot(args);
    }

    // Issue: <https://github.com/oxc-project/oxc/pull/7566>
    #[test]
    fn ignore_path_with_relative_files() {
        let args = &[
            "--ignore-path",
            "fixtures/issue_7566/.oxlintignore",
            "fixtures/issue_7566/tests/main.js",
            "fixtures/issue_7566/tests/function/main.js",
        ];
        Tester::new().test_and_snapshot(args);
    }

    #[test]
    fn test_jest_and_vitest_alias_rules() {
        let args_1 = &["-c", "oxlint-jest.json", "test.js"];
        let args_2 = &["-c", "oxlint-vitest.json", "test.js"];
        Tester::new()
            .with_cwd("fixtures/jest_and_vitest_alias_rules".into())
            .test_and_snapshot_multiple(&[args_1, args_2]);
    }

    #[test]
    fn test_eslint_and_typescript_alias_rules() {
        let args_1 = &["-c", "oxlint-eslint.json", "test.js"];
        let args_2 = &["-c", "oxlint-typescript.json", "test.js"];
        Tester::new()
            .with_cwd("fixtures/eslint_and_typescript_alias_rules".into())
            .test_and_snapshot_multiple(&[args_1, args_2]);
    }

    #[test]
    fn test_disable_eslint_and_unicorn_alias_rules() {
        let args_1 = &["-c", ".oxlintrc-eslint.json", "test.js"];
        let args_2 = &["-c", ".oxlintrc-unicorn.json", "test.js"];
        Tester::new()
            .with_cwd("fixtures/disable_eslint_and_unicorn_alias_rules".into())
            .test_and_snapshot_multiple(&[args_1, args_2]);
    }

    #[test]
    fn test_two_rules_with_same_rule_name_from_different_plugins() {
        // Issue: <https://github.com/oxc-project/oxc/issues/8485>
        let args = &["-c", ".oxlintrc.json", "test.js"];
        Tester::new()
            .with_cwd("fixtures/two_rules_with_same_rule_name".into())
            .test_and_snapshot(args);
    }

    #[test]
    fn test_report_unused_directives() {
        let args = &["-c", ".oxlintrc.json", "--report-unused-disable-directives", "test.js"];

        Tester::new().with_cwd("fixtures/report_unused_directives".into()).test_and_snapshot(args);
    }

    #[test]
    fn test_adjust_ignore_patterns() {
        let base = PathBuf::from("/project/root");
        let path = PathBuf::from("/project/root/src");
        let ignore_patterns =
            vec![String::from("target"), String::from("!dist"), String::from("!!dist")];

        let adjusted_patterns = LintRunner::adjust_ignore_patterns(&base, &path, ignore_patterns);

        assert_eq!(
            adjusted_patterns,
            vec![String::from("src/target"), String::from("!src/dist"), String::from("!!src/dist")]
        );
    }

    #[test]
    fn test_nested_config() {
        let args = &[];
        Tester::new().with_cwd("fixtures/nested_config".into()).test_and_snapshot(args);

        let args = &["--disable-nested-config"];
        Tester::new().with_cwd("fixtures/extends_config".into()).test_and_snapshot(args);
    }

    #[test]
    fn test_nested_config_subdirectory() {
        // This tests the specific scenario from issue #10156
        // where a file is located in a subdirectory of a directory with a config file
        let args = &["package3-deep-config"];
        Tester::new().with_cwd("fixtures/nested_config".into()).test_and_snapshot(args);
    }

    #[test]
    fn test_nested_config_explicit_config_precedence() {
        // `--config` takes absolute precedence over nested configs, and will be used for
        // linting all files rather than the nested configuration files.
        let args = &["--config", "oxlint-no-console.json"];
        Tester::new().with_cwd("fixtures/nested_config".into()).test_and_snapshot(args);
    }

    #[test]
    fn test_nested_config_filter_precedence() {
        // CLI arguments take precedence over nested configs, but apply over top of the nested
        // config files, rather than replacing them.
        let args = &["-A", "no-console"];
        Tester::new().with_cwd("fixtures/nested_config".into()).test_and_snapshot(args);
    }

    #[test]
    fn test_nested_config_explicit_config_and_filter_precedence() {
        // Combining `--config` and CLI filters should make the passed config file be
        // used for all files, but still override any rules specified in the config file.
        let args = &["-A", "no-console", "--config", "oxlint-no-console.json"];
        Tester::new().with_cwd("fixtures/nested_config".into()).test_and_snapshot(args);
    }

    #[test]
    fn test_extends_explicit_config() {
        // Check that referencing a config file that extends other config files works as expected
        let args = &["--config", "extends_rules_config.json", "console.js"];
        Tester::new().with_cwd("fixtures/extends_config".into()).test_and_snapshot(args);
    }

    #[test]
    fn test_extends_extends_config() {
        // Check that using a config that extends a config which extends a config works
        let args = &["--config", "relative_paths/extends_extends_config.json", "console.js"];
        Tester::new().with_cwd("fixtures/extends_config".into()).test_and_snapshot(args);
    }

    #[test]
    fn test_extends_overrides() {
        // Check that using a config with overrides works as expected
        let args = &["overrides"];
        Tester::new().with_cwd("fixtures/extends_config".into()).test_and_snapshot(args);

        // Check that using a config which extends a config with overrides works as expected
        let args = &["overrides_same_directory"];
        Tester::new().with_cwd("fixtures/extends_config".into()).test_and_snapshot(args);
    }

    #[test]
    fn test_nested_config_multi_file_analysis_imports() {
        let args = &["issue_10054"];
        Tester::new().with_cwd("fixtures".into()).test_and_snapshot(args);
    }

    #[test]
<<<<<<< HEAD
    fn test_config_path_with_parent_references() {
        let cwd = std::env::current_dir().unwrap();

        // Test case 1: Invalid path that should fail
        let invalid_config = PathBuf::from("child/../../fixtures/linter/eslintrc.json");
        let result = LintRunner::find_oxlint_config(&cwd, Some(&invalid_config));
        assert!(result.is_err(), "Expected config lookup to fail with invalid path");

        // Test case 2: Valid path that should pass
        let valid_config = PathBuf::from("fixtures/linter/eslintrc.json");
        let result = LintRunner::find_oxlint_config(&cwd, Some(&valid_config));
        assert!(result.is_ok(), "Expected config lookup to succeed with valid path");

        // Test case 3: Valid path using parent directory (..) syntax that should pass
        let valid_parent_config = PathBuf::from("fixtures/linter/../linter/eslintrc.json");
        let result = LintRunner::find_oxlint_config(&cwd, Some(&valid_parent_config));
        assert!(result.is_ok(), "Expected config lookup to succeed with parent directory syntax");

        // Verify the resolved path is correct
        if let Ok(config) = result {
            assert_eq!(
                config.path.file_name().unwrap().to_str().unwrap(),
                "eslintrc.json",
                "Config file name should be preserved after path resolution"
            );
        }
=======
    fn test_cross_modules_with_nested_config() {
        let args = &[];
        Tester::new()
            .with_cwd("fixtures/cross_module_nested_config".into())
            .test_and_snapshot(args);
    }

    #[test]
    fn test_cross_modules_with_extended_config() {
        let args = &[];
        Tester::new()
            .with_cwd("fixtures/cross_module_extended_config".into())
            .test_and_snapshot(args);
>>>>>>> aa6ccd28
    }
}<|MERGE_RESOLUTION|>--- conflicted
+++ resolved
@@ -1093,7 +1093,6 @@
     }
 
     #[test]
-<<<<<<< HEAD
     fn test_config_path_with_parent_references() {
         let cwd = std::env::current_dir().unwrap();
 
@@ -1120,7 +1119,8 @@
                 "Config file name should be preserved after path resolution"
             );
         }
-=======
+    }
+
     fn test_cross_modules_with_nested_config() {
         let args = &[];
         Tester::new()
@@ -1134,6 +1134,5 @@
         Tester::new()
             .with_cwd("fixtures/cross_module_extended_config".into())
             .test_and_snapshot(args);
->>>>>>> aa6ccd28
     }
 }