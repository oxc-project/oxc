--- conflicted
+++ resolved
@@ -717,17 +717,10 @@
             panic!("Expected PrintConfigResult, got {ret:?}")
         };
 
-<<<<<<< HEAD
-        let expect_json = std::fs::read_to_string("fixtures/print_config/normal/expect.json")
-            .unwrap()
-            .replace("\r\n", "\n");
-
-=======
         #[expect(clippy::disallowed_methods)]
         let expect_json = std::fs::read_to_string("fixtures/print_config/normal/expect.json")
             .unwrap()
             .replace("\r\n", "\n");
->>>>>>> cd349a31
         assert_eq!(config, expect_json.trim());
     }
 
@@ -748,10 +741,7 @@
             panic!("Expected PrintConfigResult, got {ret:?}")
         };
 
-<<<<<<< HEAD
-=======
         #[expect(clippy::disallowed_methods)]
->>>>>>> cd349a31
         let expect_json = std::fs::read_to_string("fixtures/print_config/ban_rules/expect.json")
             .unwrap()
             .replace("\r\n", "\n");
