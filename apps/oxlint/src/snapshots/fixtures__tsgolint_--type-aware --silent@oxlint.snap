---
source: apps/oxlint/src/tester.rs
---
########## 
arguments: --type-aware --silent
working directory: fixtures/tsgolint
----------

<<<<<<< HEAD
Found 5 warnings and 11 errors.
Finished in <variable>ms on 3 files using 1 threads.
=======
Found 0 warnings and 49 errors.
Finished in <variable>ms on 44 files using 1 threads.
>>>>>>> 3ad913be
----------
CLI result: LintFoundErrors
----------<|MERGE_RESOLUTION|>--- conflicted
+++ resolved
@@ -6,13 +6,8 @@
 working directory: fixtures/tsgolint
 ----------
 
-<<<<<<< HEAD
-Found 5 warnings and 11 errors.
-Finished in <variable>ms on 3 files using 1 threads.
-=======
 Found 0 warnings and 49 errors.
 Finished in <variable>ms on 44 files using 1 threads.
->>>>>>> 3ad913be
 ----------
 CLI result: LintFoundErrors
 ----------