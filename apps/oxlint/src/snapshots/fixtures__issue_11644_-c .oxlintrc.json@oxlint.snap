---
source: apps/oxlint/src/tester.rs
---
########## 
arguments: -c .oxlintrc.json
working directory: fixtures/issue_11644
----------
Found 0 warnings and 0 errors.
<<<<<<< HEAD
Finished in <variable>ms on 1 file with 166 rules using 1 threads.
=======
Finished in <variable>ms on 1 file with 165 rules using 1 threads.
>>>>>>> 29a2868d
----------
CLI result: LintSucceeded
----------<|MERGE_RESOLUTION|>--- conflicted
+++ resolved
@@ -6,11 +6,8 @@
 working directory: fixtures/issue_11644
 ----------
 Found 0 warnings and 0 errors.
-<<<<<<< HEAD
 Finished in <variable>ms on 1 file with 166 rules using 1 threads.
-=======
-Finished in <variable>ms on 1 file with 165 rules using 1 threads.
->>>>>>> 29a2868d
+
 ----------
 CLI result: LintSucceeded
 ----------