---
source: apps/oxlint/src/tester.rs
---
########## 
arguments: -c .oxlintrc.json
working directory: fixtures/issue_11644
----------
Found 0 warnings and 0 errors.
<<<<<<< HEAD
Finished in <variable>ms on 1 file with 165 rules using 1 threads.
=======
Finished in <variable>ms on 1 file with 166 rules using 1 threads.
>>>>>>> 3088e1dd
----------
CLI result: LintSucceeded
----------<|MERGE_RESOLUTION|>--- conflicted
+++ resolved
@@ -6,11 +6,7 @@
 working directory: fixtures/issue_11644
 ----------
 Found 0 warnings and 0 errors.
-<<<<<<< HEAD
-Finished in <variable>ms on 1 file with 165 rules using 1 threads.
-=======
-Finished in <variable>ms on 1 file with 166 rules using 1 threads.
->>>>>>> 3088e1dd
+Finished in <variable>ms on 1 file with 167 rules using 1 threads.
 ----------
 CLI result: LintSucceeded
 ----------